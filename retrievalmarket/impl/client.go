package retrievalimpl

import (
	"context"
	"errors"
<<<<<<< HEAD
	"time"
=======
	"fmt"
	"sync"
>>>>>>> e91085d1

	"github.com/hannahhoward/go-pubsub"
	lru "github.com/hashicorp/golang-lru"
	"github.com/ipfs/go-cid"
	"github.com/ipfs/go-datastore"
	logging "github.com/ipfs/go-log/v2"
	"github.com/libp2p/go-libp2p-core/peer"
	"golang.org/x/xerrors"

	"github.com/filecoin-project/go-address"
	datatransfer "github.com/filecoin-project/go-data-transfer"
	versionedfsm "github.com/filecoin-project/go-ds-versioning/pkg/fsm"
	"github.com/filecoin-project/go-multistore"
	"github.com/filecoin-project/go-state-types/abi"
	"github.com/filecoin-project/go-state-types/big"
	"github.com/filecoin-project/go-statemachine/fsm"

	"github.com/filecoin-project/go-fil-markets/discovery"
	"github.com/filecoin-project/go-fil-markets/retrievalmarket"
	"github.com/filecoin-project/go-fil-markets/retrievalmarket/impl/clientstates"
	"github.com/filecoin-project/go-fil-markets/retrievalmarket/impl/dtutils"
	"github.com/filecoin-project/go-fil-markets/retrievalmarket/migrations"
	rmnet "github.com/filecoin-project/go-fil-markets/retrievalmarket/network"
	"github.com/filecoin-project/go-fil-markets/shared"
)

var log = logging.Logger("retrieval")

// Client is the production implementation of the RetrievalClient interface
type Client struct {
	network      rmnet.RetrievalMarketNetwork
	dataTransfer datatransfer.Manager
	multiStore   *multistore.MultiStore
	node         retrievalmarket.RetrievalClientNode
	dealIDGen    *shared.TimeCounter

	subscribers          *pubsub.PubSub
	readySub             *pubsub.PubSub
	resolver             discovery.PeerResolver
	stateMachines        fsm.Group
	migrateStateMachines func(context.Context) error
<<<<<<< HEAD
	checkEvents          *lru.ARCCache
=======

	// Guards concurrent access to Retrieve method
	retrieveLk sync.Mutex
>>>>>>> e91085d1
}

type internalEvent struct {
	evt   retrievalmarket.ClientEvent
	state retrievalmarket.ClientDealState
}

type checkEvent struct {
	start  time.Time
	dealID retrievalmarket.DealID
}

func dispatcher(evt pubsub.Event, subscriberFn pubsub.SubscriberFn) error {
	ie, ok := evt.(internalEvent)
	if !ok {
		return errors.New("wrong type of event")
	}
	cb, ok := subscriberFn.(retrievalmarket.ClientSubscriber)
	if !ok {
		return errors.New("wrong type of event")
	}
	cb(ie.evt, ie.state)
	return nil
}

var _ retrievalmarket.RetrievalClient = &Client{}

// NewClient creates a new retrieval client
<<<<<<< HEAD
func NewClient(
	network rmnet.RetrievalMarketNetwork,
	multiStore *multistore.MultiStore,
	dataTransfer datatransfer.Manager,
	node retrievalmarket.RetrievalClientNode,
	resolver discovery.PeerResolver,
	ds datastore.Batching,
	storedCounter *storedcounter.StoredCounter,
) (retrievalmarket.RetrievalClient, error) {
	checkEvents, err := lru.NewARC(10000)
	if err != nil {
		return nil, err
	}
	c := &Client{
		network:       network,
		multiStore:    multiStore,
		dataTransfer:  dataTransfer,
		node:          node,
		resolver:      resolver,
		storedCounter: storedCounter,
		subscribers:   pubsub.New(dispatcher),
		readySub:      pubsub.New(shared.ReadyDispatcher),
		checkEvents:   checkEvents,
=======
func NewClient(network rmnet.RetrievalMarketNetwork, multiStore *multistore.MultiStore, dataTransfer datatransfer.Manager, node retrievalmarket.RetrievalClientNode, resolver discovery.PeerResolver, ds datastore.Batching) (retrievalmarket.RetrievalClient, error) {
	c := &Client{
		network:      network,
		multiStore:   multiStore,
		dataTransfer: dataTransfer,
		node:         node,
		resolver:     resolver,
		dealIDGen:    shared.NewTimeCounter(),
		subscribers:  pubsub.New(dispatcher),
		readySub:     pubsub.New(shared.ReadyDispatcher),
>>>>>>> e91085d1
	}
	retrievalMigrations, err := migrations.ClientMigrations.Build()
	if err != nil {
		return nil, err
	}
	c.stateMachines, c.migrateStateMachines, err = versionedfsm.NewVersionedFSM(ds, fsm.Parameters{
		Environment:     &clientDealEnvironment{c},
		StateType:       retrievalmarket.ClientDealState{},
		StateKeyField:   "Status",
		Events:          clientstates.ClientEvents,
		StateEntryFuncs: clientstates.ClientStateEntryFuncs,
		FinalityStates:  clientstates.ClientFinalityStates,
		Notifier:        c.notifySubscribers,
	}, retrievalMigrations, "2")
	if err != nil {
		return nil, err
	}
	err = dataTransfer.RegisterVoucherResultType(&retrievalmarket.DealResponse{})
	if err != nil {
		return nil, err
	}
	err = dataTransfer.RegisterVoucherResultType(&migrations.DealResponse0{})
	if err != nil {
		return nil, err
	}
	err = dataTransfer.RegisterVoucherType(&retrievalmarket.DealProposal{}, nil)
	if err != nil {
		return nil, err
	}
	err = dataTransfer.RegisterVoucherType(&migrations.DealProposal0{}, nil)
	if err != nil {
		return nil, err
	}
	err = dataTransfer.RegisterVoucherType(&retrievalmarket.DealPayment{}, nil)
	if err != nil {
		return nil, err
	}
	err = dataTransfer.RegisterVoucherType(&migrations.DealPayment0{}, nil)
	if err != nil {
		return nil, err
	}
	dataTransfer.SubscribeToEvents(dtutils.ClientDataTransferSubscriber(c.stateMachines))
	transportConfigurer := dtutils.TransportConfigurer(network.ID(), &clientStoreGetter{c})
	err = dataTransfer.RegisterTransportConfigurer(&retrievalmarket.DealProposal{}, transportConfigurer)
	if err != nil {
		return nil, err
	}
	err = dataTransfer.RegisterTransportConfigurer(&migrations.DealProposal0{}, transportConfigurer)
	if err != nil {
		return nil, err
	}
	return c, nil
}

// Start initialized the Client, performing relevant database migrations
func (c *Client) Start(ctx context.Context) error {
	go func() {
		err := c.migrateStateMachines(ctx)
		if err != nil {
			log.Errorf("Migrating retrieval client state machines: %s", err.Error())
		}
		if err := c.restartDeals(ctx); err != nil {
			log.Errorf("Failed to restart retrieve deals: %w", err)
		}
		err = c.readySub.Publish(err)
		if err != nil {
			log.Warnf("Publish retrieval client ready event: %s", err.Error())
		}

		go c.loop(ctx)
	}()
	return nil
}

// OnReady registers a listener for when the client has finished starting up
func (c *Client) OnReady(ready shared.ReadyFunc) {
	c.readySub.Subscribe(ready)
}

func (c *Client) restartDeals(ctx context.Context) error {
	var deals []retrievalmarket.ClientDealState
	err := c.stateMachines.List(&deals)
	if err != nil {
		return err
	}

	for _, deal := range deals {
		if c.stateMachines.IsTerminated(deal) {
			continue
		}

		// err = c.addMultiaddrs(ctx, retrievalmarket.RetrievalPeer{Address: deal.MinerWallet,
		// 	PieceCID: deal.PieceCID,
		// })
		// if err != nil {
		// 	return err
		// }

		// err = c.stateMachines.Send(deal.ID, retrievalmarket.ClientEventDataTransferError, xerrors.Errorf("deal data transfer stalled (client restart)"))
		err := c.CancelDeal(deal.ID)
		if err != nil {
			return err
		}
	}
	return nil
}

func (c *Client) loop(ctx context.Context) error {
	for {

		ebt := time.NewTimer(time.Minute)
		select {
		case <-ctx.Done():
			ebt.Stop()
			return nil
		case <-ebt.C:
			c.checkTimeOut()
		}
	}
}

func (c *Client) checkTimeOut() error {
	keys := c.checkEvents.Keys()
	for _, rk := range keys {
		v, _ := c.checkEvents.Get(rk)
		event := v.(*checkEvent)
		var deal retrievalmarket.ClientDealState
		err := c.stateMachines.GetSync(context.TODO(), event.dealID, &deal)
		if err != nil {
			return err
		}
		if c.stateMachines.IsTerminated(deal) {
			c.checkEvents.Remove(rk)
			log.Warnf("retrievel client remove check events: %s, status:%d", rk, deal.Status)
		} else {
			if time.Now().Sub(event.start) > 30*time.Minute {
				// err := c.stateMachines.Send(event.state.ID, retrievalmarket.ClientEventDataTransferError, xerrors.Errorf("deal state timeout error"))
				err := c.CancelDeal(deal.ID)
				if err != nil {
					return err
				}
				c.checkEvents.Remove(rk)
				log.Warnf("retrievel client timeout check events: %s, status:%d", rk, deal.Status)
			}
		}
	}
	return nil
}

// Stop ends deal processing on a StorageClient
func (c *Client) Stop() error {
	return c.stateMachines.Stop(context.TODO())
}

// FindProviders uses PeerResolver interface to locate a list of providers who may have a given payload CID.
func (c *Client) FindProviders(payloadCID cid.Cid) []retrievalmarket.RetrievalPeer {
	peers, err := c.resolver.GetPeers(payloadCID)
	if err != nil {
		log.Errorf("failed to get peers: %s", err)
		return []retrievalmarket.RetrievalPeer{}
	}
	return peers
}

/*
Query sends a retrieval query to a specific retrieval provider, to determine
if the provider can serve a retrieval request and what its specific parameters for
the request are.

The client creates a new `RetrievalQueryStream` for the chosen peer ID,
and calls `WriteQuery` on it, which constructs a data-transfer message and writes it to the Query stream.
*/
func (c *Client) Query(ctx context.Context, p retrievalmarket.RetrievalPeer, payloadCID cid.Cid, params retrievalmarket.QueryParams) (retrievalmarket.QueryResponse, error) {
	err := c.addMultiaddrs(ctx, p)
	if err != nil {
		log.Warn(err)
		return retrievalmarket.QueryResponseUndefined, err
	}
	s, err := c.network.NewQueryStream(p.ID)
	if err != nil {
		log.Warn(err)
		return retrievalmarket.QueryResponseUndefined, err
	}
	defer s.Close()

	err = s.WriteQuery(retrievalmarket.Query{
		PayloadCID:  payloadCID,
		QueryParams: params,
	})
	if err != nil {
		log.Warn(err)
		return retrievalmarket.QueryResponseUndefined, err
	}

	return s.ReadQueryResponse()
}

/*
Retrieve initiates the retrieval deal flow, which involves multiple requests and responses

To start this processes, the client creates a new `RetrievalDealStream`.  Currently, this connection is
kept open through the entire deal until completion or failure.  Make deals pauseable as well as surviving
a restart is a planned future feature.

Retrieve should be called after using FindProviders and Query are used to identify an appropriate provider to
retrieve the deal from. The parameters identified in Query should be passed to Retrieve to ensure the
greatest likelihood the provider will accept the deal

When called, the client takes the following actions:

1. Creates a deal ID using the next value from its `storedCounter`.

2. Constructs a `DealProposal` with deal terms

3. Tells its statemachine to begin tracking this deal state by dealID.

4. Constructs a `blockio.SelectorVerifier` and adds it to its dealID-keyed map of block verifiers.

5. Triggers a `ClientEventOpen` event on its statemachine.

From then on, the statemachine controls the deal flow in the client. Other components may listen for events in this flow by calling
`SubscribeToEvents` on the Client. The Client handles consuming blocks it receives from the provider, via `ConsumeBlocks` function

Documentation of the client state machine can be found at https://godoc.org/github.com/filecoin-project/go-fil-markets/retrievalmarket/impl/clientstates
*/
func (c *Client) Retrieve(ctx context.Context, payloadCID cid.Cid, params retrievalmarket.Params, totalFunds abi.TokenAmount, p retrievalmarket.RetrievalPeer, clientWallet address.Address, minerWallet address.Address, storeID *multistore.StoreID) (retrievalmarket.DealID, error) {
	c.retrieveLk.Lock()
	defer c.retrieveLk.Unlock()

	// Check if there's already an active retrieval deal with the same peer
	// for the same payload CID
	err := c.checkForActiveDeal(payloadCID, p.ID)
	if err != nil {
		return 0, err
	}

	err = c.addMultiaddrs(ctx, p)
	if err != nil {
		return 0, err
	}

	// make sure the store is loadable
	if storeID != nil {
		_, err = c.multiStore.Get(*storeID)
		if err != nil {
			return 0, err
		}
	}

	next := c.dealIDGen.Next()
	dealID := retrievalmarket.DealID(next)
	dealState := retrievalmarket.ClientDealState{
		DealProposal: retrievalmarket.DealProposal{
			PayloadCID: payloadCID,
			ID:         dealID,
			Params:     params,
		},
		TotalFunds:       totalFunds,
		ClientWallet:     clientWallet,
		MinerWallet:      minerWallet,
		TotalReceived:    0,
		CurrentInterval:  params.PaymentInterval,
		BytesPaidFor:     0,
		PaymentRequested: abi.NewTokenAmount(0),
		FundsSpent:       abi.NewTokenAmount(0),
		Status:           retrievalmarket.DealStatusNew,
		Sender:           p.ID,
		UnsealFundsPaid:  big.Zero(),
		StoreID:          storeID,
	}

	// start the deal processing
	err = c.stateMachines.Begin(dealState.ID, &dealState)
	if err != nil {
		return 0, err
	}

	err = c.stateMachines.Send(dealState.ID, retrievalmarket.ClientEventOpen)
	if err != nil {
		return 0, err
	}

	c.checkEvents.Add(dealID, &checkEvent{
		start:  time.Now(),
		dealID: dealID,
	})

	return dealID, nil
}

// Check if there's already an active retrieval deal with the same peer
// for the same payload CID
func (c *Client) checkForActiveDeal(payloadCID cid.Cid, pid peer.ID) error {
	var deals []retrievalmarket.ClientDealState
	err := c.stateMachines.List(&deals)
	if err != nil {
		return err
	}

	for _, deal := range deals {
		match := deal.Sender == pid && deal.PayloadCID == payloadCID
		active := !clientstates.IsFinalityState(deal.Status)
		if match && active {
			msg := fmt.Sprintf("there is an active retrieval deal with peer %s ", pid)
			msg += fmt.Sprintf("for payload CID %s ", payloadCID)
			msg += fmt.Sprintf("(retrieval deal ID %d, state %s) - ",
				deal.ID, retrievalmarket.DealStatuses[deal.Status])
			msg += "existing deal must be cancelled before starting a new retrieval deal"
			err := xerrors.Errorf(msg)
			return err
		}
	}
	return nil
}

func (c *Client) notifySubscribers(eventName fsm.EventName, state fsm.StateType) {
	evt := eventName.(retrievalmarket.ClientEvent)
	ds := state.(retrievalmarket.ClientDealState)
	_ = c.subscribers.Publish(internalEvent{evt, ds})
}

func (c *Client) addMultiaddrs(ctx context.Context, p retrievalmarket.RetrievalPeer) error {
	tok, _, err := c.node.GetChainHead(ctx)
	if err != nil {
		return err
	}
	maddrs, err := c.node.GetKnownAddresses(ctx, p, tok)
	if err != nil {
		return err
	}
	if len(maddrs) > 0 {
		c.network.AddAddrs(p.ID, maddrs)
	}
	return nil
}

// SubscribeToEvents allows another component to listen for events on the RetrievalClient
// in order to track deals as they progress through the deal flow
func (c *Client) SubscribeToEvents(subscriber retrievalmarket.ClientSubscriber) retrievalmarket.Unsubscribe {
	return retrievalmarket.Unsubscribe(c.subscribers.Subscribe(subscriber))
}

// V1

// TryRestartInsufficientFunds attempts to restart any deals stuck in the insufficient funds state
// after funds are added to a given payment channel
func (c *Client) TryRestartInsufficientFunds(paymentChannel address.Address) error {
	var deals []retrievalmarket.ClientDealState
	err := c.stateMachines.List(&deals)
	if err != nil {
		return err
	}
	for _, deal := range deals {
		if deal.Status == retrievalmarket.DealStatusInsufficientFunds && deal.PaymentInfo.PayCh == paymentChannel {
			if err := c.stateMachines.Send(deal.ID, retrievalmarket.ClientEventRecheckFunds); err != nil {
				return err
			}
		}
	}
	return nil
}

// CancelDeal attempts to cancel an in progress deal
func (c *Client) CancelDeal(dealID retrievalmarket.DealID) error {
	return c.stateMachines.Send(dealID, retrievalmarket.ClientEventCancel)
}

// GetDeal returns a given deal by deal ID, if it exists
func (c *Client) GetDeal(dealID retrievalmarket.DealID) (retrievalmarket.ClientDealState, error) {
	var out retrievalmarket.ClientDealState
	if err := c.stateMachines.Get(dealID).Get(&out); err != nil {
		return retrievalmarket.ClientDealState{}, err
	}
	return out, nil
}

// ListDeals lists all known retrieval deals
func (c *Client) ListDeals() (map[retrievalmarket.DealID]retrievalmarket.ClientDealState, error) {
	var deals []retrievalmarket.ClientDealState
	err := c.stateMachines.List(&deals)
	if err != nil {
		return nil, err
	}
	dealMap := make(map[retrievalmarket.DealID]retrievalmarket.ClientDealState)
	for _, deal := range deals {
		dealMap[deal.ID] = deal
	}
	return dealMap, nil
}

var _ clientstates.ClientDealEnvironment = &clientDealEnvironment{}

type clientDealEnvironment struct {
	c *Client
}

// Node returns the node interface for this deal
func (c *clientDealEnvironment) Node() retrievalmarket.RetrievalClientNode {
	return c.c.node
}

func (c *clientDealEnvironment) OpenDataTransfer(ctx context.Context, to peer.ID, proposal *retrievalmarket.DealProposal, legacy bool) (datatransfer.ChannelID, error) {
	sel := shared.AllSelector()
	if proposal.SelectorSpecified() {
		var err error
		sel, err = retrievalmarket.DecodeNode(proposal.Selector)
		if err != nil {
			return datatransfer.ChannelID{}, xerrors.Errorf("selector is invalid: %w", err)
		}
	}

	var vouch datatransfer.Voucher = proposal
	if legacy {
		vouch = &migrations.DealProposal0{
			PayloadCID: proposal.PayloadCID,
			ID:         proposal.ID,
			Params0: migrations.Params0{
				Selector:                proposal.Selector,
				PieceCID:                proposal.PieceCID,
				PricePerByte:            proposal.PricePerByte,
				PaymentInterval:         proposal.PaymentInterval,
				PaymentIntervalIncrease: proposal.PaymentIntervalIncrease,
				UnsealPrice:             proposal.UnsealPrice,
			},
		}
	}
	return c.c.dataTransfer.OpenPullDataChannel(ctx, to, vouch, proposal.PayloadCID, sel)
}

func (c *clientDealEnvironment) SendDataTransferVoucher(ctx context.Context, channelID datatransfer.ChannelID, payment *retrievalmarket.DealPayment, legacy bool) error {
	var vouch datatransfer.Voucher = payment
	if legacy {
		vouch = &migrations.DealPayment0{
			ID:             payment.ID,
			PaymentChannel: payment.PaymentChannel,
			PaymentVoucher: payment.PaymentVoucher,
		}
	}
	return c.c.dataTransfer.SendVoucher(ctx, channelID, vouch)
}

func (c *clientDealEnvironment) CloseDataTransfer(ctx context.Context, channelID datatransfer.ChannelID) error {
	// When we close the data transfer, we also send a cancel message to the peer.
	// Make sure we don't wait too long to send the message.
	ctx, cancel := context.WithTimeout(ctx, shared.CloseDataTransferTimeout)
	defer cancel()

	err := c.c.dataTransfer.CloseDataTransferChannel(ctx, channelID)
	if shared.IsCtxDone(err) {
		log.Warnf("failed to send cancel data transfer channel %s to provider within timeout %s",
			channelID, shared.CloseDataTransferTimeout)
		return nil
	}
	return err
}

type clientStoreGetter struct {
	c *Client
}

func (csg *clientStoreGetter) Get(otherPeer peer.ID, dealID retrievalmarket.DealID) (*multistore.Store, error) {
	var deal retrievalmarket.ClientDealState
	err := csg.c.stateMachines.Get(dealID).Get(&deal)
	if err != nil {
		return nil, err
	}
	if deal.StoreID == nil {
		return nil, nil
	}
	return csg.c.multiStore.Get(*deal.StoreID)
}

// ClientFSMParameterSpec is a valid set of parameters for a client deal FSM - used in doc generation
var ClientFSMParameterSpec = fsm.Parameters{
	Environment:     &clientDealEnvironment{},
	StateType:       retrievalmarket.ClientDealState{},
	StateKeyField:   "Status",
	Events:          clientstates.ClientEvents,
	StateEntryFuncs: clientstates.ClientStateEntryFuncs,
}<|MERGE_RESOLUTION|>--- conflicted
+++ resolved
@@ -3,12 +3,9 @@
 import (
 	"context"
 	"errors"
-<<<<<<< HEAD
-	"time"
-=======
 	"fmt"
 	"sync"
->>>>>>> e91085d1
+	"time"
 
 	"github.com/hannahhoward/go-pubsub"
 	lru "github.com/hashicorp/golang-lru"
@@ -50,13 +47,10 @@
 	resolver             discovery.PeerResolver
 	stateMachines        fsm.Group
 	migrateStateMachines func(context.Context) error
-<<<<<<< HEAD
-	checkEvents          *lru.ARCCache
-=======
 
 	// Guards concurrent access to Retrieve method
-	retrieveLk sync.Mutex
->>>>>>> e91085d1
+	retrieveLk  sync.Mutex
+	checkEvents *lru.ARCCache
 }
 
 type internalEvent struct {
@@ -85,32 +79,12 @@
 var _ retrievalmarket.RetrievalClient = &Client{}
 
 // NewClient creates a new retrieval client
-<<<<<<< HEAD
-func NewClient(
-	network rmnet.RetrievalMarketNetwork,
-	multiStore *multistore.MultiStore,
-	dataTransfer datatransfer.Manager,
-	node retrievalmarket.RetrievalClientNode,
-	resolver discovery.PeerResolver,
-	ds datastore.Batching,
-	storedCounter *storedcounter.StoredCounter,
-) (retrievalmarket.RetrievalClient, error) {
+func NewClient(network rmnet.RetrievalMarketNetwork, multiStore *multistore.MultiStore, dataTransfer datatransfer.Manager, node retrievalmarket.RetrievalClientNode, resolver discovery.PeerResolver, ds datastore.Batching) (retrievalmarket.RetrievalClient, error) {
 	checkEvents, err := lru.NewARC(10000)
 	if err != nil {
 		return nil, err
 	}
-	c := &Client{
-		network:       network,
-		multiStore:    multiStore,
-		dataTransfer:  dataTransfer,
-		node:          node,
-		resolver:      resolver,
-		storedCounter: storedCounter,
-		subscribers:   pubsub.New(dispatcher),
-		readySub:      pubsub.New(shared.ReadyDispatcher),
-		checkEvents:   checkEvents,
-=======
-func NewClient(network rmnet.RetrievalMarketNetwork, multiStore *multistore.MultiStore, dataTransfer datatransfer.Manager, node retrievalmarket.RetrievalClientNode, resolver discovery.PeerResolver, ds datastore.Batching) (retrievalmarket.RetrievalClient, error) {
+
 	c := &Client{
 		network:      network,
 		multiStore:   multiStore,
@@ -120,7 +94,7 @@
 		dealIDGen:    shared.NewTimeCounter(),
 		subscribers:  pubsub.New(dispatcher),
 		readySub:     pubsub.New(shared.ReadyDispatcher),
->>>>>>> e91085d1
+		checkEvents:  checkEvents,
 	}
 	retrievalMigrations, err := migrations.ClientMigrations.Build()
 	if err != nil {
