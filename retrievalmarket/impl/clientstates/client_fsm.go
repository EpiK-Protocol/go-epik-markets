--- conflicted
+++ resolved
@@ -234,17 +234,13 @@
 			// currentInterval = currentInterval + proposal.intervalIncrease
 			// bytesPaidFor = bytesPaidFor + (paymentRequested / pricePerByte)
 			deal.FundsSpent = big.Add(deal.FundsSpent, deal.PaymentRequested)
-<<<<<<< HEAD
+
+			paymentForUnsealing := big.Min(deal.PaymentRequested, big.Sub(deal.UnsealPrice, deal.UnsealFundsPaid))
+
 			bytesPaidFor := uint64(0)
 			if deal.PricePerByte.GreaterThan(big.Zero()) {
-				bytesPaidFor = big.Div(deal.PaymentRequested, deal.PricePerByte).Uint64()
-			}
-=======
-
-			paymentForUnsealing := big.Min(deal.PaymentRequested, big.Sub(deal.UnsealPrice, deal.UnsealFundsPaid))
-
-			bytesPaidFor := big.Div(big.Sub(deal.PaymentRequested, paymentForUnsealing), deal.PricePerByte).Uint64()
->>>>>>> 1787146b
+				bytesPaidFor := big.Div(big.Sub(deal.PaymentRequested, paymentForUnsealing), deal.PricePerByte).Uint64()
+			}
 			if bytesPaidFor >= deal.CurrentInterval {
 				deal.CurrentInterval += deal.DealProposal.PaymentIntervalIncrease
 			}
