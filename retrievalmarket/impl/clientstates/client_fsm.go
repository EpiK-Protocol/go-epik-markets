--- conflicted
+++ resolved
@@ -278,24 +278,6 @@
 			rm.DealStatusFundsNeededLastPayment,
 			rm.DealStatusSendFunds).To(rm.DealStatusOngoing).
 		From(rm.DealStatusSendFundsLastPayment).To(rm.DealStatusFinalizing).
-<<<<<<< HEAD
-		Action(func(deal *rm.ClientDealState) error {
-			// paymentRequested = 0
-			// fundsSpent = fundsSpent + paymentRequested
-			// if paymentRequested / pricePerByte >= currentInterval
-			// currentInterval = currentInterval + proposal.intervalIncrease
-			// bytesPaidFor = bytesPaidFor + (paymentRequested / pricePerByte)
-			deal.FundsSpent = big.Add(deal.FundsSpent, deal.PaymentRequested)
-
-			paymentForUnsealing := big.Min(deal.PaymentRequested, big.Sub(deal.UnsealPrice, deal.UnsealFundsPaid))
-
-			bytesPaidFor := uint64(0)
-			if deal.PricePerByte.GreaterThan(big.Zero()) {
-				bytesPaidFor = big.Div(big.Sub(deal.PaymentRequested, paymentForUnsealing), deal.PricePerByte).Uint64()
-			}
-			if bytesPaidFor >= deal.CurrentInterval {
-				deal.CurrentInterval += deal.DealProposal.PaymentIntervalIncrease
-=======
 		Action(func(deal *rm.ClientDealState, voucherAmt abi.TokenAmount) error {
 			// Reduce the payment requested by the amount of funds sent.
 			// Note that it may not be reduced to zero, if a new payment
@@ -329,7 +311,6 @@
 			// increase the interval
 			if deal.BytesPaidFor >= deal.CurrentInterval {
 				deal.CurrentInterval = deal.NextInterval()
->>>>>>> e91085d1
 			}
 
 			return nil
@@ -410,24 +391,6 @@
 
 // ClientStateEntryFuncs are the handlers for different states in a retrieval client
 var ClientStateEntryFuncs = fsm.StateEntryFuncs{
-<<<<<<< HEAD
-	rm.DealStatusNew:                          ProposeDeal,
-	rm.DealStatusRetryLegacy:                  ProposeDeal,
-	rm.DealStatusAccepted:                     SetupPaymentChannelStart,
-	rm.DealStatusPaymentChannelCreating:       WaitPaymentChannelReady,
-	rm.DealStatusPaymentChannelAllocatingLane: AllocateLane,
-	rm.DealStatusOngoing:                      Ongoing,
-	rm.DealStatusFundsNeeded:                  ProcessPaymentRequested,
-	rm.DealStatusFundsNeededLastPayment:       ProcessPaymentRequested,
-	rm.DealStatusSendFunds:                    SendFunds,
-	rm.DealStatusSendFundsLastPayment:         SendFunds,
-	rm.DealStatusCheckFunds:                   CheckFunds,
-	rm.DealStatusPaymentChannelAddingFunds:    WaitPaymentChannelReady,
-	rm.DealStatusFailing:                      CancelDeal,
-	rm.DealStatusCancelling:                   CancelDeal,
-	rm.DealStatusCheckComplete:                CheckComplete,
-	// rm.DealStatusFinalizing:                   Complete,
-=======
 	rm.DealStatusNew:                              ProposeDeal,
 	rm.DealStatusRetryLegacy:                      ProposeDeal,
 	rm.DealStatusAccepted:                         SetupPaymentChannelStart,
@@ -444,5 +407,4 @@
 	rm.DealStatusFailing:                          CancelDeal,
 	rm.DealStatusCancelling:                       CancelDeal,
 	rm.DealStatusCheckComplete:                    CheckComplete,
->>>>>>> e91085d1
 }