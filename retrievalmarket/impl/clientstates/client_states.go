--- conflicted
+++ resolved
@@ -196,25 +196,21 @@
 		return ctx.Trigger(rm.ClientEventWaitForLastBlocks)
 	}
 
-<<<<<<< HEAD
-	return ctx.Trigger(rm.ClientEventCompleteVerified)
-}
-
-// Complete complete the event
-func Complete(ctx fsm.Context, environment ClientDealEnvironment, deal rm.ClientDealState) error {
-	size := big.Div(deal.TotalFunds, deal.PricePerByte).Uint64()
-	_, err := environment.Node().ConfirmComplete(ctx.Context(), deal.ClientWallet, deal.MinerWallet, *deal.PieceCID, size)
-	if err != nil {
-		return ctx.Trigger(rm.DealStatusErrored, err)
-	}
-
-	return nil
-=======
 	// If the deal price per byte is non-zero, the provider should only
 	// have sent the complete message after receiving the last payment
 	// from the client, which should happen after all blocks have been
 	// received. So if they haven't been received the provider is trying
 	// to terminate the deal early.
 	return ctx.Trigger(rm.ClientEventEarlyTermination)
->>>>>>> e91aabb3
+}
+
+// Complete complete the event
+func Complete(ctx fsm.Context, environment ClientDealEnvironment, deal rm.ClientDealState) error {
+	size := big.Div(deal.TotalFunds, deal.PricePerByte).Uint64()
+	_, err := environment.Node().ConfirmComplete(ctx.Context(), deal.ClientWallet, deal.MinerWallet, *deal.PieceCID, size)
+	if err != nil {
+		return ctx.Trigger(rm.DealStatusErrored, err)
+	}
+
+	return nil
 }