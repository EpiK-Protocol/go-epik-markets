--- conflicted
+++ resolved
@@ -71,13 +71,7 @@
 	return nil
 }
 
-<<<<<<< HEAD
-// DefaultPricePerByte is the charge per byte retrieved if the miner does
-// not specifically set it
-var DefaultPricePerByte = abi.NewTokenAmount(0)
-=======
 var _ retrievalmarket.RetrievalProvider = new(Provider)
->>>>>>> 1787146b
 
 // DealDeciderOpt sets a custom protocol
 func DealDeciderOpt(dd DealDecider) RetrievalProviderOption {
