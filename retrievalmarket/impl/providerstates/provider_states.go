package providerstates

import (
	"context"
	"io"

	"golang.org/x/xerrors"

	datatransfer "github.com/filecoin-project/go-data-transfer"
	"github.com/filecoin-project/go-multistore"
	"github.com/filecoin-project/go-statemachine/fsm"

	"github.com/filecoin-project/go-fil-markets/piecestore"
	rm "github.com/filecoin-project/go-fil-markets/retrievalmarket"
)

// ProviderDealEnvironment is a bridge to the environment a provider deal is executing in
// It provides access to relevant functionality on the retrieval provider
type ProviderDealEnvironment interface {
	// Node returns the node interface for this deal
	Node() rm.RetrievalProviderNode
	ReadIntoBlockstore(storeID multistore.StoreID, pieceData io.Reader) error
	TrackTransfer(deal rm.ProviderDealState) error
	UntrackTransfer(deal rm.ProviderDealState) error
	DeleteStore(storeID multistore.StoreID) error
	ResumeDataTransfer(context.Context, datatransfer.ChannelID) error
	CloseDataTransfer(context.Context, datatransfer.ChannelID) error
}

func firstSuccessfulUnseal(ctx context.Context, node rm.RetrievalProviderNode, pieceInfo piecestore.PieceInfo) (io.Reader, error) {
	lastErr := xerrors.New("no sectors found to unseal from")
	for _, deal := range pieceInfo.Deals {
		reader, err := node.UnsealSector(ctx, deal.SectorID, deal.Offset.Unpadded(), deal.Length.Unpadded())
		if err == nil {
			return reader, nil
		}
		lastErr = err
	}
	return nil, lastErr
}

// UnsealData unseals the piece containing data for retrieval as needed
func UnsealData(ctx fsm.Context, environment ProviderDealEnvironment, deal rm.ProviderDealState) error {
	reader, err := firstSuccessfulUnseal(ctx.Context(), environment.Node(), *deal.PieceInfo)
	if err != nil {
		return ctx.Trigger(rm.ProviderEventUnsealError, err)
	}
	err = environment.ReadIntoBlockstore(deal.StoreID, reader)
	if err != nil {
		return ctx.Trigger(rm.ProviderEventUnsealError, err)
	}
	return ctx.Trigger(rm.ProviderEventUnsealComplete)
}

<<<<<<< HEAD
// SendBlocks sends blocks to the client until funds are needed
func SendBlocks(ctx fsm.Context, environment ProviderDealEnvironment, deal rm.ProviderDealState) error {
	totalSent := deal.TotalSent
	totalPaidFor := uint64(0)
	if deal.PricePerByte.GreaterThan(big.Zero()) {
		totalPaidFor = big.Div(deal.FundsReceived, deal.PricePerByte).Uint64()
	}
	var blocks []rm.Block

	// read blocks until we reach current interval
	responseStatus := rm.DealStatusFundsNeeded
	for totalSent-totalPaidFor < deal.CurrentInterval {
		block, done, err := environment.NextBlock(ctx.Context(), deal.Identifier())
		if err != nil {
			return ctx.Trigger(rm.ProviderEventBlockErrored, err)
		}
		blocks = append(blocks, block)
		totalSent += uint64(len(block.Data))
		if done {
			err := ctx.Trigger(rm.ProviderEventBlocksCompleted)
			if err != nil {
				return err
			}
			responseStatus = rm.DealStatusFundsNeededLastPayment
			break
		}
	}

	// send back response of blocks plus payment owed
	paymentOwed := big.Mul(abi.NewTokenAmount(int64(totalSent-totalPaidFor)), deal.PricePerByte)

	err := environment.DealStream(deal.Identifier()).WriteDealResponse(rm.DealResponse{
		ID:          deal.ID,
		Status:      responseStatus,
		PaymentOwed: paymentOwed,
		Blocks:      blocks,
	})

=======
// TrackTransfer resumes a deal so we can start sending data after its unsealed
func TrackTransfer(ctx fsm.Context, environment ProviderDealEnvironment, deal rm.ProviderDealState) error {
	err := environment.TrackTransfer(deal)
>>>>>>> 1787146b
	if err != nil {
		return ctx.Trigger(rm.ProviderEventDataTransferError, err)
	}
	return nil
}

// UnpauseDeal resumes a deal so we can start sending data after its unsealed
func UnpauseDeal(ctx fsm.Context, environment ProviderDealEnvironment, deal rm.ProviderDealState) error {
	err := environment.TrackTransfer(deal)
	if err != nil {
		return ctx.Trigger(rm.ProviderEventDataTransferError, err)
	}
	err = environment.ResumeDataTransfer(ctx.Context(), deal.ChannelID)
	if err != nil {
		return ctx.Trigger(rm.ProviderEventDataTransferError, err)
	}
	return nil
}

// CancelDeal clears a deal that went wrong for an unknown reason
func CancelDeal(ctx fsm.Context, environment ProviderDealEnvironment, deal rm.ProviderDealState) error {
	// Read next response (or fail)
	err := environment.UntrackTransfer(deal)
	if err != nil {
		return ctx.Trigger(rm.ProviderEventDataTransferError, err)
	}
	err = environment.DeleteStore(deal.StoreID)
	if err != nil {
		return ctx.Trigger(rm.ProviderEventMultiStoreError, err)
	}
	err = environment.CloseDataTransfer(ctx.Context(), deal.ChannelID)
	if err != nil {
		return ctx.Trigger(rm.ProviderEventDataTransferError, err)
	}
	return ctx.Trigger(rm.ProviderEventCancelComplete)
}

// CleanupDeal runs to do memory cleanup for an in progress deal
func CleanupDeal(ctx fsm.Context, environment ProviderDealEnvironment, deal rm.ProviderDealState) error {
	err := environment.UntrackTransfer(deal)
	if err != nil {
		return ctx.Trigger(rm.ProviderEventDataTransferError, err)
	}
	err = environment.DeleteStore(deal.StoreID)
	if err != nil {
		return ctx.Trigger(rm.ProviderEventMultiStoreError, err)
	}
	return ctx.Trigger(rm.ProviderEventCleanupComplete)
}<|MERGE_RESOLUTION|>--- conflicted
+++ resolved
@@ -52,50 +52,9 @@
 	return ctx.Trigger(rm.ProviderEventUnsealComplete)
 }
 
-<<<<<<< HEAD
-// SendBlocks sends blocks to the client until funds are needed
-func SendBlocks(ctx fsm.Context, environment ProviderDealEnvironment, deal rm.ProviderDealState) error {
-	totalSent := deal.TotalSent
-	totalPaidFor := uint64(0)
-	if deal.PricePerByte.GreaterThan(big.Zero()) {
-		totalPaidFor = big.Div(deal.FundsReceived, deal.PricePerByte).Uint64()
-	}
-	var blocks []rm.Block
-
-	// read blocks until we reach current interval
-	responseStatus := rm.DealStatusFundsNeeded
-	for totalSent-totalPaidFor < deal.CurrentInterval {
-		block, done, err := environment.NextBlock(ctx.Context(), deal.Identifier())
-		if err != nil {
-			return ctx.Trigger(rm.ProviderEventBlockErrored, err)
-		}
-		blocks = append(blocks, block)
-		totalSent += uint64(len(block.Data))
-		if done {
-			err := ctx.Trigger(rm.ProviderEventBlocksCompleted)
-			if err != nil {
-				return err
-			}
-			responseStatus = rm.DealStatusFundsNeededLastPayment
-			break
-		}
-	}
-
-	// send back response of blocks plus payment owed
-	paymentOwed := big.Mul(abi.NewTokenAmount(int64(totalSent-totalPaidFor)), deal.PricePerByte)
-
-	err := environment.DealStream(deal.Identifier()).WriteDealResponse(rm.DealResponse{
-		ID:          deal.ID,
-		Status:      responseStatus,
-		PaymentOwed: paymentOwed,
-		Blocks:      blocks,
-	})
-
-=======
 // TrackTransfer resumes a deal so we can start sending data after its unsealed
 func TrackTransfer(ctx fsm.Context, environment ProviderDealEnvironment, deal rm.ProviderDealState) error {
 	err := environment.TrackTransfer(deal)
->>>>>>> 1787146b
 	if err != nil {
 		return ctx.Trigger(rm.ProviderEventDataTransferError, err)
 	}
