package requestvalidation

import (
	"context"
	"errors"
	"sync"

<<<<<<< HEAD
	"github.com/filecoin-project/go-address"
=======
	logging "github.com/ipfs/go-log/v2"

>>>>>>> e91085d1
	datatransfer "github.com/filecoin-project/go-data-transfer"
	"github.com/filecoin-project/go-state-types/abi"
	"github.com/filecoin-project/go-state-types/big"

	"github.com/filecoin-project/go-fil-markets/retrievalmarket"
	rm "github.com/filecoin-project/go-fil-markets/retrievalmarket"
	"github.com/filecoin-project/go-fil-markets/retrievalmarket/migrations"
)

var log = logging.Logger("markets-rtvl-reval")

// RevalidatorEnvironment are the dependencies needed to
// build the logic of revalidation -- essentially, access to the node at statemachines
type RevalidatorEnvironment interface {
	Node() rm.RetrievalProviderNode
	SendEvent(dealID rm.ProviderDealIdentifier, evt rm.ProviderEvent, args ...interface{}) error
	Get(dealID rm.ProviderDealIdentifier) (rm.ProviderDealState, error)
}

type channelData struct {
	dealID         rm.ProviderDealIdentifier
	totalSent      uint64
	totalPaidFor   uint64
	interval       uint64
	pricePerByte   abi.TokenAmount
	reload         bool
	legacyProtocol bool
	paymentChannel address.Address
}

// ProviderRevalidator defines data transfer revalidation logic in the context of
// a provider for a retrieval deal
type ProviderRevalidator struct {
	env               RevalidatorEnvironment
	trackedChannelsLk sync.RWMutex
	trackedChannels   map[datatransfer.ChannelID]*channelData
}

// NewProviderRevalidator returns a new instance of a ProviderRevalidator
func NewProviderRevalidator(env RevalidatorEnvironment) *ProviderRevalidator {
	return &ProviderRevalidator{
		env:             env,
		trackedChannels: make(map[datatransfer.ChannelID]*channelData),
	}
}

// TrackChannel indicates a retrieval deal tracked by this provider. It associates
// a given channel ID with a retrieval deal, so that checks run for data sent
// on the channel
func (pr *ProviderRevalidator) TrackChannel(deal rm.ProviderDealState) {
	if deal.ChannelID == nil {
		return
	}

	pr.trackedChannelsLk.Lock()
	defer pr.trackedChannelsLk.Unlock()
	pr.trackedChannels[*deal.ChannelID] = &channelData{
		dealID: deal.Identifier(),
	}
	pr.writeDealState(deal)
}

// UntrackChannel indicates a retrieval deal is finish and no longer is tracked
// by this provider
func (pr *ProviderRevalidator) UntrackChannel(deal rm.ProviderDealState) {
	// Sanity check
	if deal.ChannelID == nil {
		log.Errorf("cannot untrack deal %s: channel ID is nil", deal.ID)
		return
	}

	pr.trackedChannelsLk.Lock()
	defer pr.trackedChannelsLk.Unlock()
	delete(pr.trackedChannels, *deal.ChannelID)
}

func (pr *ProviderRevalidator) loadDealState(channel *channelData) error {
	if !channel.reload {
		return nil
	}
	deal, err := pr.env.Get(channel.dealID)
	if err != nil {
		return err
	}
	pr.writeDealState(deal)
	channel.reload = false
	return nil
}

func (pr *ProviderRevalidator) writeDealState(deal rm.ProviderDealState) {
	channel := pr.trackedChannels[*deal.ChannelID]
	channel.totalSent = deal.TotalSent
	if !deal.PricePerByte.IsZero() {
		channel.totalPaidFor = big.Div(big.Max(big.Sub(deal.FundsReceived, deal.UnsealPrice), big.Zero()), deal.PricePerByte).Uint64()
	}
	channel.interval = deal.CurrentInterval
	channel.pricePerByte = deal.PricePerByte
	channel.legacyProtocol = deal.LegacyProtocol
}

// Revalidate revalidates a request with a new voucher
func (pr *ProviderRevalidator) Revalidate(channelID datatransfer.ChannelID, voucher datatransfer.Voucher) (datatransfer.VoucherResult, error) {
	pr.trackedChannelsLk.RLock()
	defer pr.trackedChannelsLk.RUnlock()
	channel, ok := pr.trackedChannels[channelID]
	if !ok {
		return nil, nil
	}

	// read payment, or fail
	payment, ok := voucher.(*rm.DealPayment)
	var legacyProtocol bool
	if !ok {
		legacyPayment, ok := voucher.(*migrations.DealPayment0)
		if !ok {
			return nil, errors.New("wrong voucher type")
		}
		newPayment := migrations.MigrateDealPayment0To1(*legacyPayment)
		payment = &newPayment
		legacyProtocol = true
	}
	channel.paymentChannel = payment.PaymentChannel

	response, err := pr.processPayment(channel.dealID, payment)
	if err == nil || err == datatransfer.ErrResume {
		channel.reload = true
	}
	return finalResponse(response, legacyProtocol), err
}

func (pr *ProviderRevalidator) processPayment(dealID rm.ProviderDealIdentifier, payment *rm.DealPayment) (*retrievalmarket.DealResponse, error) {

	tok, _, err := pr.env.Node().GetChainHead(context.TODO())
	if err != nil {
		_ = pr.env.SendEvent(dealID, rm.ProviderEventSaveVoucherFailed, err)
		return errorDealResponse(dealID, err), err
	}

	deal, err := pr.env.Get(dealID)
	if err != nil {
		return errorDealResponse(dealID, err), err
	}

	// Save voucher
	received, err := pr.env.Node().SavePaymentVoucher(context.TODO(), payment.PaymentChannel, payment.PaymentVoucher, nil, big.Zero(), tok)
	if err != nil {
		_ = pr.env.SendEvent(dealID, rm.ProviderEventSaveVoucherFailed, err)
		return errorDealResponse(dealID, err), err
	}

	totalPaid := big.Add(deal.FundsReceived, received)

	// check if all payments are received to continue the deal, or send updated required payment
	owed := paymentOwed(deal, totalPaid)

	log.Debugf("provider: owed %d: received voucher for %d, total received %d = received so far %d + newly received %d, total sent %d, unseal price %d, price per byte %d",
		owed, payment.PaymentVoucher.Amount, totalPaid, deal.FundsReceived, received, deal.TotalSent, deal.UnsealPrice, deal.PricePerByte)

	if owed.GreaterThan(big.Zero()) {
		log.Debugf("provider: owed %d: sending partial payment request", owed)
		_ = pr.env.SendEvent(dealID, rm.ProviderEventPartialPaymentReceived, received)
		return &rm.DealResponse{
			ID:          deal.ID,
			Status:      deal.Status,
			PaymentOwed: owed,
		}, datatransfer.ErrPause
	}

	// resume deal
	_ = pr.env.SendEvent(dealID, rm.ProviderEventPaymentReceived, received)

	if deal.Status == rm.DealStatusFundsNeededLastPayment {
<<<<<<< HEAD
		err = pr.env.Node().OnComplete(context.TODO(), payment.PaymentChannel)
		if err != nil {
			return errorDealResponse(dealID, err), err
		}
=======
		log.Debugf("provider: funds needed: last payment")
>>>>>>> e91085d1
		return &rm.DealResponse{
			ID:     deal.ID,
			Status: rm.DealStatusCompleted,
		}, datatransfer.ErrResume
	}

	// We shouldn't resume the data transfer if we haven't finished unsealing/reading the unsealed data into the
	// local block-store.
	if deal.Status == rm.DealStatusUnsealing || deal.Status == rm.DealStatusFundsNeededUnseal {
		return nil, nil
	}

	return nil, datatransfer.ErrResume
}

func paymentOwed(deal rm.ProviderDealState, totalPaid big.Int) big.Int {
	// Check if the payment covers unsealing
	if totalPaid.LessThan(deal.UnsealPrice) {
		log.Debugf("provider: total paid %d < unseal price %d", totalPaid, deal.UnsealPrice)
		return big.Sub(deal.UnsealPrice, totalPaid)
	}

	// Calculate how much payment has been made for transferred data
	transferPayment := big.Sub(totalPaid, deal.UnsealPrice)

	// The provider sends data and the client sends payment for the data.
	// The provider will send a limited amount of extra data before receiving
	// payment. Given the current limit, check if the client has paid enough
	// to unlock the next interval.
	currentLimitLower := deal.IntervalLowerBound()

	log.Debugf("provider: total sent %d bytes, but require payment for interval lower bound %d bytes",
		deal.TotalSent, currentLimitLower)

	// Calculate the minimum required payment
	totalPaymentRequired := big.Mul(big.NewInt(int64(currentLimitLower)), deal.PricePerByte)

	// Calculate payment owed
	owed := big.Sub(totalPaymentRequired, transferPayment)
	log.Debugf("provider: payment owed %d = payment required %d - transfer paid %d",
		owed, totalPaymentRequired, transferPayment)

	return owed
}

func errorDealResponse(dealID rm.ProviderDealIdentifier, err error) *rm.DealResponse {
	return &rm.DealResponse{
		ID:      dealID.DealID,
		Message: err.Error(),
		Status:  rm.DealStatusErrored,
	}
}

// OnPullDataSent is called on the responder side when more bytes are sent
// for a given pull request. It should return a VoucherResult + ErrPause to
// request revalidation or nil to continue uninterrupted,
// other errors will terminate the request
func (pr *ProviderRevalidator) OnPullDataSent(chid datatransfer.ChannelID, additionalBytesSent uint64) (bool, datatransfer.VoucherResult, error) {
	pr.trackedChannelsLk.RLock()
	defer pr.trackedChannelsLk.RUnlock()
	channel, ok := pr.trackedChannels[chid]
	if !ok {
		return false, nil, nil
	}

	err := pr.loadDealState(channel)
	if err != nil {
		return true, nil, err
	}

	// Calculate how much data has been sent in total
	channel.totalSent += additionalBytesSent
	if channel.pricePerByte.IsZero() || channel.totalSent < channel.interval {
		if !channel.pricePerByte.IsZero() {
			log.Debugf("provider: total sent %d < interval %d, sending block", channel.totalSent, channel.interval)
		}
		return true, nil, pr.env.SendEvent(channel.dealID, rm.ProviderEventBlockSent, channel.totalSent)
	}

	// Calculate the payment owed
	paymentOwed := big.Mul(abi.NewTokenAmount(int64(channel.totalSent-channel.totalPaidFor)), channel.pricePerByte)
	log.Debugf("provider: owed %d = (total sent %d - paid for %d) * price per byte %d: sending payment request",
		paymentOwed, channel.totalSent, channel.totalPaidFor, channel.pricePerByte)

	// Request payment
	err = pr.env.SendEvent(channel.dealID, rm.ProviderEventPaymentRequested, channel.totalSent)
	if err != nil {
		return true, nil, err
	}
	return true, finalResponse(&rm.DealResponse{
		ID:          channel.dealID.DealID,
		Status:      rm.DealStatusFundsNeeded,
		PaymentOwed: paymentOwed,
	}, channel.legacyProtocol), datatransfer.ErrPause
}

// OnPushDataReceived is called on the responder side when more bytes are received
// for a given push request.  It should return a VoucherResult + ErrPause to
// request revalidation or nil to continue uninterrupted,
// other errors will terminate the request
func (pr *ProviderRevalidator) OnPushDataReceived(chid datatransfer.ChannelID, additionalBytesReceived uint64) (bool, datatransfer.VoucherResult, error) {
	return false, nil, nil
}

// OnComplete is called to make a final request for revalidation -- often for the
// purpose of settlement.
// if VoucherResult is non nil, the request will enter a settlement phase awaiting
// a final update
func (pr *ProviderRevalidator) OnComplete(chid datatransfer.ChannelID) (bool, datatransfer.VoucherResult, error) {
	pr.trackedChannelsLk.RLock()
	defer pr.trackedChannelsLk.RUnlock()
	channel, ok := pr.trackedChannels[chid]
	if !ok {
		return false, nil, nil
	}

	err := pr.loadDealState(channel)
	if err != nil {
		return true, nil, err
	}

	err = pr.env.SendEvent(channel.dealID, rm.ProviderEventBlocksCompleted)
	if err != nil {
		return true, nil, err
	}

	// Calculate how much payment is owed
	paymentOwed := big.Mul(abi.NewTokenAmount(int64(channel.totalSent-channel.totalPaidFor)), channel.pricePerByte)
	if paymentOwed.Equals(big.Zero()) {
		err = pr.env.Node().OnComplete(context.TODO(), channel.paymentChannel)
		if err != nil {
			return true, nil, err
		}
		return true, finalResponse(&rm.DealResponse{
			ID:     channel.dealID.DealID,
			Status: rm.DealStatusCompleted,
		}, channel.legacyProtocol), nil
	}

	// Send a request for payment
	log.Debugf("provider: last payment owed %d = (total sent %d - paid for %d) * price per byte %d",
		paymentOwed, channel.totalSent, channel.totalPaidFor, channel.pricePerByte)
	err = pr.env.SendEvent(channel.dealID, rm.ProviderEventPaymentRequested, channel.totalSent)
	if err != nil {
		return true, nil, err
	}
	return true, finalResponse(&rm.DealResponse{
		ID:          channel.dealID.DealID,
		Status:      rm.DealStatusFundsNeededLastPayment,
		PaymentOwed: paymentOwed,
	}, channel.legacyProtocol), datatransfer.ErrPause
}

func finalResponse(response *rm.DealResponse, legacyProtocol bool) datatransfer.Voucher {
	if response == nil {
		return nil
	}
	if legacyProtocol {
		downgradedResponse := migrations.DealResponse0{
			Status:      response.Status,
			ID:          response.ID,
			Message:     response.Message,
			PaymentOwed: response.PaymentOwed,
		}
		return &downgradedResponse
	}
	return response
}

type legacyRevalidator struct {
	providerRevalidator *ProviderRevalidator
}

func (lrv *legacyRevalidator) Revalidate(channelID datatransfer.ChannelID, voucher datatransfer.Voucher) (datatransfer.VoucherResult, error) {
	return lrv.providerRevalidator.Revalidate(channelID, voucher)
}

func (lrv *legacyRevalidator) OnPullDataSent(chid datatransfer.ChannelID, additionalBytesSent uint64) (bool, datatransfer.VoucherResult, error) {
	return false, nil, nil
}

func (lrv *legacyRevalidator) OnPushDataReceived(chid datatransfer.ChannelID, additionalBytesReceived uint64) (bool, datatransfer.VoucherResult, error) {
	return false, nil, nil
}

func (lrv *legacyRevalidator) OnComplete(chid datatransfer.ChannelID) (bool, datatransfer.VoucherResult, error) {
	return false, nil, nil
}

// NewLegacyRevalidator adds a revalidator that will capture revalidation requests for the legacy protocol but
// won't double count data being sent
// TODO: the data transfer revalidator registration needs to be able to take multiple types to avoid double counting
// for data being sent.
func NewLegacyRevalidator(providerRevalidator *ProviderRevalidator) datatransfer.Revalidator {
	return &legacyRevalidator{providerRevalidator: providerRevalidator}
}<|MERGE_RESOLUTION|>--- conflicted
+++ resolved
@@ -5,12 +5,9 @@
 	"errors"
 	"sync"
 
-<<<<<<< HEAD
+	logging "github.com/ipfs/go-log/v2"
+
 	"github.com/filecoin-project/go-address"
-=======
-	logging "github.com/ipfs/go-log/v2"
-
->>>>>>> e91085d1
 	datatransfer "github.com/filecoin-project/go-data-transfer"
 	"github.com/filecoin-project/go-state-types/abi"
 	"github.com/filecoin-project/go-state-types/big"
@@ -183,14 +180,11 @@
 	_ = pr.env.SendEvent(dealID, rm.ProviderEventPaymentReceived, received)
 
 	if deal.Status == rm.DealStatusFundsNeededLastPayment {
-<<<<<<< HEAD
+		log.Debugf("provider: funds needed: last payment")
 		err = pr.env.Node().OnComplete(context.TODO(), payment.PaymentChannel)
 		if err != nil {
 			return errorDealResponse(dealID, err), err
 		}
-=======
-		log.Debugf("provider: funds needed: last payment")
->>>>>>> e91085d1
 		return &rm.DealResponse{
 			ID:     deal.ID,
 			Status: rm.DealStatusCompleted,
