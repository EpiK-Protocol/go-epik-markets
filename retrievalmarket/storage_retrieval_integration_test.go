package retrievalmarket_test

import (
	"bytes"
	"context"
	"fmt"
	"sync"
	"testing"
	"time"

	"github.com/ipfs/go-cid"
	"github.com/ipfs/go-datastore"
	"github.com/ipfs/go-datastore/namespace"
	"github.com/ipld/go-ipld-prime"
	cidlink "github.com/ipld/go-ipld-prime/linking/cid"
	"github.com/libp2p/go-libp2p-core/peer"
	"github.com/stretchr/testify/assert"
	"github.com/stretchr/testify/require"

	"github.com/filecoin-project/go-address"
	"github.com/filecoin-project/go-commp-utils/pieceio"
	"github.com/filecoin-project/go-commp-utils/pieceio/cario"
	datatransfer "github.com/filecoin-project/go-data-transfer"
	"github.com/filecoin-project/go-multistore"
	"github.com/filecoin-project/go-state-types/abi"
	"github.com/filecoin-project/go-state-types/big"
	"github.com/filecoin-project/specs-actors/v2/actors/builtin/flowch"

	"github.com/filecoin-project/go-fil-markets/piecestore"
	"github.com/filecoin-project/go-fil-markets/retrievalmarket"
	retrievalimpl "github.com/filecoin-project/go-fil-markets/retrievalmarket/impl"
	testnodes2 "github.com/filecoin-project/go-fil-markets/retrievalmarket/impl/testnodes"
	rmnet "github.com/filecoin-project/go-fil-markets/retrievalmarket/network"
	"github.com/filecoin-project/go-fil-markets/shared"
	"github.com/filecoin-project/go-fil-markets/shared_testutil"
	tut "github.com/filecoin-project/go-fil-markets/shared_testutil"
	"github.com/filecoin-project/go-fil-markets/storagemarket"
	"github.com/filecoin-project/go-fil-markets/storagemarket/testharness"
	"github.com/filecoin-project/go-fil-markets/storagemarket/testnodes"
)

func TestStorageRetrieval(t *testing.T) {
	bgCtx := context.Background()

	tcs := map[string]struct {
		unSealPrice             abi.TokenAmount
		pricePerByte            abi.TokenAmount
		paymentInterval         uint64
		paymentIntervalIncrease uint64
		voucherAmts             []abi.TokenAmount
	}{

		"non-zero unseal, zero price per byte": {
			unSealPrice:  abi.NewTokenAmount(1000),
			pricePerByte: big.Zero(),
			voucherAmts:  []abi.TokenAmount{abi.NewTokenAmount(1000)},
		},

		"zero unseal, non-zero price per byte": {
			unSealPrice:             big.Zero(),
			pricePerByte:            abi.NewTokenAmount(1000),
			paymentInterval:         uint64(10000),
			paymentIntervalIncrease: uint64(1000),
			voucherAmts:             []abi.TokenAmount{abi.NewTokenAmount(10000000), abi.NewTokenAmount(19920000)},
		},

		"zero unseal, zero price per byte": {
			unSealPrice:             big.Zero(),
			pricePerByte:            big.Zero(),
			paymentInterval:         uint64(0),
			paymentIntervalIncrease: uint64(0),
			voucherAmts:             nil,
		},

		"non-zero unseal, non zero prices per byte": {
			unSealPrice:             abi.NewTokenAmount(1000),
			pricePerByte:            abi.NewTokenAmount(1000),
			paymentInterval:         uint64(10000),
			paymentIntervalIncrease: uint64(1000),
			voucherAmts:             []abi.TokenAmount{abi.NewTokenAmount(1000), abi.NewTokenAmount(10001000), abi.NewTokenAmount(19921000)},
		},
	}

	for name, tc := range tcs {
		t.Run(name, func(t *testing.T) {
			sh := testharness.NewHarness(t, bgCtx, true, testnodes.DelayFakeCommonNode{},
				testnodes.DelayFakeCommonNode{}, false)

			storageProviderSeenDeal := doStorage(t, bgCtx, sh)
			ctxTimeout, canc := context.WithTimeout(bgCtx, 25*time.Second)
			defer canc()

			rh := newRetrievalHarness(ctxTimeout, t, sh, storageProviderSeenDeal, retrievalmarket.Params{
				UnsealPrice:             tc.unSealPrice,
				PricePerByte:            tc.pricePerByte,
				PaymentInterval:         tc.paymentInterval,
				PaymentIntervalIncrease: tc.paymentIntervalIncrease,
			})

			checkRetrieve(t, bgCtx, rh, sh, tc.voucherAmts)
		})
	}
}

<<<<<<< HEAD
	// set ask price where we'll accept any price
	err := sh.Provider.SetAsk( /* big.NewInt(0), big.NewInt(0), */ 50_000)
	assert.NoError(t, err)

	result := sh.ProposeStorageDeal(t, &storagemarket.DataRef{TransferType: storagemarket.TTGraphsync, Root: sh.PayloadCid}, false)
	require.False(t, result.ProposalCid.Equals(cid.Undef))
=======
func TestOfflineStorageRetrieval(t *testing.T) {
	bgCtx := context.Background()

	tcs := map[string]struct {
		unSealPrice             abi.TokenAmount
		pricePerByte            abi.TokenAmount
		paymentInterval         uint64
		paymentIntervalIncrease uint64
		voucherAmts             []abi.TokenAmount
	}{

		"non-zero unseal, zero price per byte": {
			unSealPrice:  abi.NewTokenAmount(1000),
			pricePerByte: big.Zero(),
			voucherAmts:  []abi.TokenAmount{abi.NewTokenAmount(1000)},
		},
>>>>>>> e91085d1

		"zero unseal, non-zero price per byte": {
			unSealPrice:             big.Zero(),
			pricePerByte:            abi.NewTokenAmount(1000),
			paymentInterval:         uint64(10000),
			paymentIntervalIncrease: uint64(1000),
			voucherAmts:             []abi.TokenAmount{abi.NewTokenAmount(10000000), abi.NewTokenAmount(19920000)},
		},

		"zero unseal, zero price per byte": {
			unSealPrice:             big.Zero(),
			pricePerByte:            big.Zero(),
			paymentInterval:         uint64(0),
			paymentIntervalIncrease: uint64(0),
			voucherAmts:             nil,
		},

		"non-zero unseal, non zero prices per byte": {
			unSealPrice:             abi.NewTokenAmount(1000),
			pricePerByte:            abi.NewTokenAmount(1000),
			paymentInterval:         uint64(10000),
			paymentIntervalIncrease: uint64(1000),
			voucherAmts:             []abi.TokenAmount{abi.NewTokenAmount(1000), abi.NewTokenAmount(10001000), abi.NewTokenAmount(19921000)},
		},
	}

	for name, tc := range tcs {
		t.Run(name, func(t *testing.T) {
			// offline storage
			sh := testharness.NewHarness(t, bgCtx, true, testnodes.DelayFakeCommonNode{},
				testnodes.DelayFakeCommonNode{}, false)

			// start and wait for client/provider
			ctx, cancel := context.WithTimeout(bgCtx, 5*time.Second)
			defer cancel()
			shared_testutil.StartAndWaitForReady(ctx, t, sh.Provider)
			shared_testutil.StartAndWaitForReady(ctx, t, sh.Client)

			// calculate ComP
			store, err := sh.TestData.MultiStore1.Get(*sh.StoreID)
			require.NoError(t, err)
			cio := cario.NewCarIO()
			pio := pieceio.NewPieceIO(cio, store.Bstore, sh.TestData.MultiStore1)
			commP, size, err := pio.GeneratePieceCommitment(abi.RegisteredSealProof_StackedDrg2KiBV1, sh.PayloadCid, shared.AllSelector(), sh.StoreID)
			assert.NoError(t, err)

			// propose deal
			dataRef := &storagemarket.DataRef{
				TransferType: storagemarket.TTManual,
				Root:         sh.PayloadCid,
				PieceCid:     &commP,
				PieceSize:    size,
			}
			result := sh.ProposeStorageDeal(t, dataRef, false, false)
			proposalCid := result.ProposalCid

			wg := sync.WaitGroup{}
			sh.WaitForClientEvent(&wg, storagemarket.ClientEventDataTransferComplete)
			sh.WaitForProviderEvent(&wg, storagemarket.ProviderEventDataRequested)
			waitGroupWait(ctx, &wg)

			cd, err := sh.Client.GetLocalDeal(ctx, proposalCid)
			assert.NoError(t, err)
			require.Eventually(t, func() bool {
				cd, _ = sh.Client.GetLocalDeal(ctx, proposalCid)
				return cd.State == storagemarket.StorageDealCheckForAcceptance
			}, 1*time.Second, 100*time.Millisecond, "actual deal status is %s", storagemarket.DealStates[cd.State])

			providerDeals, err := sh.Provider.ListLocalDeals()
			assert.NoError(t, err)
			pd := providerDeals[0]
			assert.True(t, pd.ProposalCid.Equals(proposalCid))
			shared_testutil.AssertDealState(t, storagemarket.StorageDealWaitingForData, pd.State)

			// provider imports deal
			carBuf := new(bytes.Buffer)
			err = cio.WriteCar(ctx, store.Bstore, sh.PayloadCid, shared.AllSelector(), carBuf)
			require.NoError(t, err)
			require.NoError(t, err)
			err = sh.Provider.ImportDataForDeal(ctx, pd.ProposalCid, carBuf)
			require.NoError(t, err)

			// wait for event signalling deal completion.
			sh.WaitForClientEvent(&wg, storagemarket.ClientEventDealExpired)
			sh.WaitForProviderEvent(&wg, storagemarket.ProviderEventDealExpired)
			waitGroupWait(ctx, &wg)

			// client asserts expiry
			require.Eventually(t, func() bool {
				cd, _ = sh.Client.GetLocalDeal(ctx, proposalCid)
				return cd.State == storagemarket.StorageDealExpired
			}, 5*time.Second, 100*time.Millisecond)

			// provider asserts expiry
			require.Eventually(t, func() bool {
				providerDeals, _ = sh.Provider.ListLocalDeals()
				pd = providerDeals[0]
				return pd.State == storagemarket.StorageDealExpired
			}, 5*time.Second, 100*time.Millisecond)

			t.Log("Offline storage complete")

			// Retrieve
			ctxTimeout, canc := context.WithTimeout(bgCtx, 25*time.Second)
			defer canc()
			rh := newRetrievalHarness(ctxTimeout, t, sh, cd, retrievalmarket.Params{
				UnsealPrice:             tc.unSealPrice,
				PricePerByte:            tc.pricePerByte,
				PaymentInterval:         tc.paymentInterval,
				PaymentIntervalIncrease: tc.paymentIntervalIncrease,
			})

			checkRetrieve(t, bgCtx, rh, sh, tc.voucherAmts)
		})
	}
}

func checkRetrieve(t *testing.T, bgCtx context.Context, rh *retrievalHarness, sh *testharness.StorageHarness, vAmts []abi.TokenAmount) {
	clientDealStateChan := make(chan retrievalmarket.ClientDealState)

	rh.Client.SubscribeToEvents(func(event retrievalmarket.ClientEvent, state retrievalmarket.ClientDealState) {
		switch state.Status {
		case retrievalmarket.DealStatusCompleted:
			clientDealStateChan <- state
		default:
			msg := `
					Client:
					Event:           %s
					Status:          %s
					TotalReceived:   %d
					BytesPaidFor:    %d
					CurrentInterval: %d
					TotalFunds:      %s
					Message:         %s
					`

			t.Logf(msg, retrievalmarket.ClientEvents[event], retrievalmarket.DealStatuses[state.Status], state.TotalReceived, state.BytesPaidFor, state.CurrentInterval,
				state.TotalFunds.String(), state.Message)
		}
	})

	providerDealStateChan := make(chan retrievalmarket.ProviderDealState)
	rh.Provider.SubscribeToEvents(func(event retrievalmarket.ProviderEvent, state retrievalmarket.ProviderDealState) {
		switch state.Status {
		case retrievalmarket.DealStatusCompleted:
			providerDealStateChan <- state
		default:
			msg := `
			Provider:
			Event:           %s
			Status:          %s
			TotalSent:       %d
			FundsReceived:   %s
			Message:		 %s
			CurrentInterval: %d
			`
			t.Logf(msg, retrievalmarket.ProviderEvents[event], retrievalmarket.DealStatuses[state.Status], state.TotalSent, state.FundsReceived.String(), state.Message,
				state.CurrentInterval)
		}
	})

	fsize, clientStoreID := doRetrieve(t, bgCtx, rh, sh, vAmts)

	ctxTimeout, cancel := context.WithTimeout(bgCtx, 10*time.Second)
	defer cancel()

	// verify that client subscribers will be notified of state changes
	var clientDealState retrievalmarket.ClientDealState
	select {
	case <-ctxTimeout.Done():
		t.Error("deal never completed")
		t.FailNow()
	case clientDealState = <-clientDealStateChan:
	}

	ctxTimeout, cancel = context.WithTimeout(bgCtx, 10*time.Second)
	defer cancel()
	var providerDealState retrievalmarket.ProviderDealState
	select {
	case <-ctxTimeout.Done():
		t.Error("provider never saw completed deal")
		t.FailNow()
	case providerDealState = <-providerDealStateChan:
	}

	require.Equal(t, retrievalmarket.DealStatusCompleted, providerDealState.Status)
	require.Equal(t, retrievalmarket.DealStatusCompleted, clientDealState.Status)

	rh.ClientNode.VerifyExpectations(t)
	sh.TestData.VerifyFileTransferredIntoStore(t, cidlink.Link{Cid: sh.PayloadCid}, clientStoreID, false, uint64(fsize))
}

// waitGroupWait calls wg.Wait while respecting context cancellation
func waitGroupWait(ctx context.Context, wg *sync.WaitGroup) {
	done := make(chan struct{})
	go func() {
		wg.Wait()
		close(done)
	}()

	select {
	case <-ctx.Done():
	case <-done:
	}
}

var _ datatransfer.RequestValidator = (*fakeDTValidator)(nil)

type retrievalHarness struct {
	Ctx                         context.Context
	Epoch                       abi.ChainEpoch
	Client                      retrievalmarket.RetrievalClient
	ClientNode                  *testnodes2.TestRetrievalClientNode
	Provider                    retrievalmarket.RetrievalProvider
	ProviderNode                *testnodes2.TestRetrievalProviderNode
	PieceStore                  piecestore.PieceStore
	ExpPaych, NewLaneAddr       *address.Address
	ExpPaychAmt, ActualPaychAmt *abi.TokenAmount
	ExpVoucher, ActualVoucher   *flowch.SignedVoucher
	RetrievalParams             retrievalmarket.Params

	TestDataNet *shared_testutil.Libp2pTestData
}

func newRetrievalHarness(ctx context.Context, t *testing.T, sh *testharness.StorageHarness, deal storagemarket.ClientDeal,
	params ...retrievalmarket.Params) *retrievalHarness {
	var newPaychAmt abi.TokenAmount
	paymentChannelRecorder := func(client, miner address.Address, amt abi.TokenAmount) {
		newPaychAmt = amt
	}

	var newLaneAddr address.Address
	laneRecorder := func(paymentChannel address.Address) {
		newLaneAddr = paymentChannel
	}

	var newVoucher flowch.SignedVoucher
	paymentVoucherRecorder := func(v *flowch.SignedVoucher) {
		newVoucher = *v
	}

	cids := tut.GenerateCids(2)
	clientPaymentChannel, err := address.NewActorAddress([]byte("a"))

	expectedVoucher := tut.MakeTestSignedVoucher()
	require.NoError(t, err)
	clientNode := testnodes2.NewTestRetrievalClientNode(testnodes2.TestRetrievalClientNodeParams{
		Lane:                   expectedVoucher.Lane,
		PayCh:                  clientPaymentChannel,
		Voucher:                expectedVoucher,
		PaymentChannelRecorder: paymentChannelRecorder,
		AllocateLaneRecorder:   laneRecorder,
		PaymentVoucherRecorder: paymentVoucherRecorder,
		CreatePaychCID:         cids[0],
		AddFundsCID:            cids[1],
		IntegrationTest:        true,
	})

	nw1 := rmnet.NewFromLibp2pHost(sh.TestData.Host1, rmnet.RetryParameters(0, 0, 0, 0))
	clientDs := namespace.Wrap(sh.TestData.Ds1, datastore.NewKey("/retrievals/client"))
	client, err := retrievalimpl.NewClient(nw1, sh.TestData.MultiStore1, sh.DTClient, clientNode, sh.PeerResolver, clientDs)
	require.NoError(t, err)
	tut.StartAndWaitForReady(ctx, t, client)
	payloadCID := deal.DataRef.Root
	providerPaymentAddr := deal.MinerWorker
	providerNode := testnodes2.NewTestRetrievalProviderNode()

	carData := sh.ProviderNode.LastOnDealCompleteBytes
	sectorID := abi.SectorNumber(100000)
	offset := abi.PaddedPieceSize(1000)
	pieceInfo := piecestore.PieceInfo{
		PieceCID: tut.GenerateCids(1)[0],
		Deals: []piecestore.DealInfo{
			{
				SectorID: sectorID,
				Offset:   offset,
				Length:   abi.UnpaddedPieceSize(uint64(len(carData))).Padded(),
			},
		},
	}
	providerNode.ExpectUnseal(sectorID, offset.Unpadded(), abi.UnpaddedPieceSize(uint64(len(carData))), carData)
	// clear out provider blockstore
	allCids, err := sh.TestData.Bs2.AllKeysChan(sh.Ctx)
	require.NoError(t, err)
	for c := range allCids {
		err = sh.TestData.Bs2.DeleteBlock(c)
		require.NoError(t, err)
	}

	nw2 := rmnet.NewFromLibp2pHost(sh.TestData.Host2, rmnet.RetryParameters(0, 0, 0, 0))
	pieceStore := tut.NewTestPieceStore()
	expectedPiece := tut.GenerateCids(1)[0]
	cidInfo := piecestore.CIDInfo{
		PieceBlockLocations: []piecestore.PieceBlockLocation{
			{
				PieceCID: expectedPiece,
			},
		},
	}
	pieceStore.ExpectCID(payloadCID, cidInfo)
	pieceStore.ExpectPiece(expectedPiece, pieceInfo)
	providerDs := namespace.Wrap(sh.TestData.Ds2, datastore.NewKey("/retrievals/provider"))
	provider, err := retrievalimpl.NewProvider(providerPaymentAddr, providerNode, nw2, pieceStore, sh.TestData.MultiStore2, sh.DTProvider, providerDs)
	require.NoError(t, err)
	tut.StartAndWaitForReady(ctx, t, provider)

	var p retrievalmarket.Params
	if len(params) == 0 {
		p = retrievalmarket.Params{
			PricePerByte:            abi.NewTokenAmount(1000),
			PaymentInterval:         uint64(10000),
			PaymentIntervalIncrease: uint64(1000),
			UnsealPrice:             big.Zero(),
		}
	} else {
		p = params[0]
	}

	ask := provider.GetAsk()
	ask.PaymentInterval = p.PaymentInterval
	ask.PaymentIntervalIncrease = p.PaymentIntervalIncrease
	ask.PricePerByte = p.PricePerByte
	ask.UnsealPrice = p.UnsealPrice
	provider.SetAsk(ask)

	return &retrievalHarness{
		Ctx:             ctx,
		Client:          client,
		ClientNode:      clientNode,
		Epoch:           sh.Epoch,
		ExpPaych:        &clientPaymentChannel,
		NewLaneAddr:     &newLaneAddr,
		ActualPaychAmt:  &newPaychAmt,
		ExpVoucher:      expectedVoucher,
		ActualVoucher:   &newVoucher,
		Provider:        provider,
		ProviderNode:    providerNode,
		PieceStore:      sh.PieceStore,
		RetrievalParams: p,
		TestDataNet:     sh.TestData,
	}
}

type fakeDTValidator struct{}

func (v *fakeDTValidator) ValidatePush(isRestart bool, sender peer.ID, voucher datatransfer.Voucher, baseCid cid.Cid, selector ipld.Node) (datatransfer.VoucherResult, error) {
	return nil, nil
}

func (v *fakeDTValidator) ValidatePull(isRestart bool, receiver peer.ID, voucher datatransfer.Voucher, baseCid cid.Cid, selector ipld.Node) (datatransfer.VoucherResult, error) {
	return nil, nil
}

func doStorage(t *testing.T, ctx context.Context, sh *testharness.StorageHarness) storagemarket.ClientDeal {
	shared_testutil.StartAndWaitForReady(ctx, t, sh.Client)
	shared_testutil.StartAndWaitForReady(ctx, t, sh.Provider)

	// set up a subscriber
	providerDealChan := make(chan storagemarket.MinerDeal)
	subscriber := func(event storagemarket.ProviderEvent, deal storagemarket.MinerDeal) {
		providerDealChan <- deal
	}
	_ = sh.Provider.SubscribeToEvents(subscriber)

	clientDealChan := make(chan storagemarket.ClientDeal)
	clientSubscriber := func(event storagemarket.ClientEvent, deal storagemarket.ClientDeal) {
		clientDealChan <- deal
	}
	_ = sh.Client.SubscribeToEvents(clientSubscriber)

	// set ask price where we'll accept any price
	err := sh.Provider.SetAsk(big.NewInt(0), big.NewInt(0), 50000)
	assert.NoError(t, err)

	result := sh.ProposeStorageDeal(t, &storagemarket.DataRef{TransferType: storagemarket.TTGraphsync, Root: sh.PayloadCid}, false, false)
	require.False(t, result.ProposalCid.Equals(cid.Undef))

	time.Sleep(time.Millisecond * 200)

	ctxTimeout, canc := context.WithTimeout(ctx, 25*time.Second)
	defer canc()

	var storageProviderSeenDeal storagemarket.MinerDeal
	var storageClientSeenDeal storagemarket.ClientDeal
	for storageProviderSeenDeal.State != storagemarket.StorageDealExpired ||
		storageClientSeenDeal.State != storagemarket.StorageDealExpired {
		select {
		case storageProviderSeenDeal = <-providerDealChan:
		case storageClientSeenDeal = <-clientDealChan:
		case <-ctxTimeout.Done():
			t.Fatalf("never saw completed deal, client deal state: %s (%d), provider deal state: %s (%d)",
				storagemarket.DealStates[storageClientSeenDeal.State],
				storageClientSeenDeal.State,
				storagemarket.DealStates[storageProviderSeenDeal.State],
				storageProviderSeenDeal.State,
			)
		}
	}
	// ---------------
	fmt.Println("\n Storage is complete")

	return storageClientSeenDeal
}

func doRetrieve(t *testing.T, ctx context.Context, rh *retrievalHarness, sh *testharness.StorageHarness,
	voucherAmts []abi.TokenAmount) (int, multistore.StoreID) {

	proof := []byte("")
	for _, voucherAmt := range voucherAmts {
		require.NoError(t, rh.ProviderNode.ExpectVoucher(*rh.ExpPaych, rh.ExpVoucher, proof, voucherAmt, voucherAmt, nil))
	}

	peers := rh.Client.FindProviders(sh.PayloadCid)
	require.Len(t, peers, 1)
	retrievalPeer := peers[0]
	require.NotNil(t, retrievalPeer.PieceCID)

	rh.ClientNode.ExpectKnownAddresses(retrievalPeer, nil)

	resp, err := rh.Client.Query(ctx, retrievalPeer, sh.PayloadCid, retrievalmarket.QueryParams{})
	require.NoError(t, err)
	require.Equal(t, retrievalmarket.QueryResponseAvailable, resp.Status)

	// testing V1 only
	rmParams, err := retrievalmarket.NewParamsV1(rh.RetrievalParams.PricePerByte, rh.RetrievalParams.PaymentInterval, rh.RetrievalParams.PaymentIntervalIncrease,
		shared.AllSelector(), nil,
		rh.RetrievalParams.UnsealPrice)
	require.NoError(t, err)

	// just make sure there is enough to cover the transfer
	fsize := 19000 // this is the known file size of the test file lorem.txt
	expectedTotal := big.Add(big.Mul(rh.RetrievalParams.PricePerByte, abi.NewTokenAmount(int64(fsize*2))), rh.RetrievalParams.UnsealPrice)

	// *** Retrieve the piece

	clientStoreID := sh.TestData.MultiStore1.Next()
	_, err = rh.Client.Retrieve(ctx, sh.PayloadCid, rmParams, expectedTotal, retrievalPeer, *rh.ExpPaych, retrievalPeer.Address, &clientStoreID)
	require.NoError(t, err)

	return fsize, clientStoreID
}<|MERGE_RESOLUTION|>--- conflicted
+++ resolved
@@ -50,11 +50,11 @@
 		voucherAmts             []abi.TokenAmount
 	}{
 
-		"non-zero unseal, zero price per byte": {
-			unSealPrice:  abi.NewTokenAmount(1000),
-			pricePerByte: big.Zero(),
-			voucherAmts:  []abi.TokenAmount{abi.NewTokenAmount(1000)},
-		},
+		// "non-zero unseal, zero price per byte": {
+		// 	unSealPrice:  abi.NewTokenAmount(1000),
+		// 	pricePerByte: big.Zero(),
+		// 	voucherAmts:  []abi.TokenAmount{abi.NewTokenAmount(1000)},
+		// },
 
 		"zero unseal, non-zero price per byte": {
 			unSealPrice:             big.Zero(),
@@ -64,21 +64,21 @@
 			voucherAmts:             []abi.TokenAmount{abi.NewTokenAmount(10000000), abi.NewTokenAmount(19920000)},
 		},
 
-		"zero unseal, zero price per byte": {
-			unSealPrice:             big.Zero(),
-			pricePerByte:            big.Zero(),
-			paymentInterval:         uint64(0),
-			paymentIntervalIncrease: uint64(0),
-			voucherAmts:             nil,
-		},
-
-		"non-zero unseal, non zero prices per byte": {
-			unSealPrice:             abi.NewTokenAmount(1000),
-			pricePerByte:            abi.NewTokenAmount(1000),
-			paymentInterval:         uint64(10000),
-			paymentIntervalIncrease: uint64(1000),
-			voucherAmts:             []abi.TokenAmount{abi.NewTokenAmount(1000), abi.NewTokenAmount(10001000), abi.NewTokenAmount(19921000)},
-		},
+		// "zero unseal, zero price per byte": {
+		// 	unSealPrice:             big.Zero(),
+		// 	pricePerByte:            big.Zero(),
+		// 	paymentInterval:         uint64(0),
+		// 	paymentIntervalIncrease: uint64(0),
+		// 	voucherAmts:             nil,
+		// },
+
+		// "non-zero unseal, non zero prices per byte": {
+		// 	unSealPrice:             abi.NewTokenAmount(1000),
+		// 	pricePerByte:            abi.NewTokenAmount(1000),
+		// 	paymentInterval:         uint64(10000),
+		// 	paymentIntervalIncrease: uint64(1000),
+		// 	voucherAmts:             []abi.TokenAmount{abi.NewTokenAmount(1000), abi.NewTokenAmount(10001000), abi.NewTokenAmount(19921000)},
+		// },
 	}
 
 	for name, tc := range tcs {
@@ -102,14 +102,6 @@
 	}
 }
 
-<<<<<<< HEAD
-	// set ask price where we'll accept any price
-	err := sh.Provider.SetAsk( /* big.NewInt(0), big.NewInt(0), */ 50_000)
-	assert.NoError(t, err)
-
-	result := sh.ProposeStorageDeal(t, &storagemarket.DataRef{TransferType: storagemarket.TTGraphsync, Root: sh.PayloadCid}, false)
-	require.False(t, result.ProposalCid.Equals(cid.Undef))
-=======
 func TestOfflineStorageRetrieval(t *testing.T) {
 	bgCtx := context.Background()
 
@@ -121,12 +113,11 @@
 		voucherAmts             []abi.TokenAmount
 	}{
 
-		"non-zero unseal, zero price per byte": {
-			unSealPrice:  abi.NewTokenAmount(1000),
-			pricePerByte: big.Zero(),
-			voucherAmts:  []abi.TokenAmount{abi.NewTokenAmount(1000)},
-		},
->>>>>>> e91085d1
+		// "non-zero unseal, zero price per byte": {
+		// 	unSealPrice:  abi.NewTokenAmount(1000),
+		// 	pricePerByte: big.Zero(),
+		// 	voucherAmts:  []abi.TokenAmount{abi.NewTokenAmount(1000)},
+		// },
 
 		"zero unseal, non-zero price per byte": {
 			unSealPrice:             big.Zero(),
@@ -136,21 +127,21 @@
 			voucherAmts:             []abi.TokenAmount{abi.NewTokenAmount(10000000), abi.NewTokenAmount(19920000)},
 		},
 
-		"zero unseal, zero price per byte": {
-			unSealPrice:             big.Zero(),
-			pricePerByte:            big.Zero(),
-			paymentInterval:         uint64(0),
-			paymentIntervalIncrease: uint64(0),
-			voucherAmts:             nil,
-		},
-
-		"non-zero unseal, non zero prices per byte": {
-			unSealPrice:             abi.NewTokenAmount(1000),
-			pricePerByte:            abi.NewTokenAmount(1000),
-			paymentInterval:         uint64(10000),
-			paymentIntervalIncrease: uint64(1000),
-			voucherAmts:             []abi.TokenAmount{abi.NewTokenAmount(1000), abi.NewTokenAmount(10001000), abi.NewTokenAmount(19921000)},
-		},
+		// "zero unseal, zero price per byte": {
+		// 	unSealPrice:             big.Zero(),
+		// 	pricePerByte:            big.Zero(),
+		// 	paymentInterval:         uint64(0),
+		// 	paymentIntervalIncrease: uint64(0),
+		// 	voucherAmts:             nil,
+		// },
+
+		// "non-zero unseal, non zero prices per byte": {
+		// 	unSealPrice:             abi.NewTokenAmount(1000),
+		// 	pricePerByte:            abi.NewTokenAmount(1000),
+		// 	paymentInterval:         uint64(10000),
+		// 	paymentIntervalIncrease: uint64(1000),
+		// 	voucherAmts:             []abi.TokenAmount{abi.NewTokenAmount(1000), abi.NewTokenAmount(10001000), abi.NewTokenAmount(19921000)},
+		// },
 	}
 
 	for name, tc := range tcs {
@@ -180,7 +171,7 @@
 				PieceCid:     &commP,
 				PieceSize:    size,
 			}
-			result := sh.ProposeStorageDeal(t, dataRef, false, false)
+			result := sh.ProposeStorageDeal(t, dataRef, false /*, false*/)
 			proposalCid := result.ProposalCid
 
 			wg := sync.WaitGroup{}
@@ -498,10 +489,10 @@
 	_ = sh.Client.SubscribeToEvents(clientSubscriber)
 
 	// set ask price where we'll accept any price
-	err := sh.Provider.SetAsk(big.NewInt(0), big.NewInt(0), 50000)
+	err := sh.Provider.SetAsk( /*big.NewInt(0), big.NewInt(0),*/ 50000)
 	assert.NoError(t, err)
 
-	result := sh.ProposeStorageDeal(t, &storagemarket.DataRef{TransferType: storagemarket.TTGraphsync, Root: sh.PayloadCid}, false, false)
+	result := sh.ProposeStorageDeal(t, &storagemarket.DataRef{TransferType: storagemarket.TTGraphsync, Root: sh.PayloadCid}, false /*, false*/)
 	require.False(t, result.ProposalCid.Equals(cid.Undef))
 
 	time.Sleep(time.Millisecond * 200)
@@ -551,7 +542,7 @@
 	require.Equal(t, retrievalmarket.QueryResponseAvailable, resp.Status)
 
 	// testing V1 only
-	rmParams, err := retrievalmarket.NewParamsV1(rh.RetrievalParams.PricePerByte, rh.RetrievalParams.PaymentInterval, rh.RetrievalParams.PaymentIntervalIncrease,
+	rmParams, err := retrievalmarket.NewParamsV1(rh.RetrievalParams.PricePerByte, 0, rh.RetrievalParams.PaymentInterval, rh.RetrievalParams.PaymentIntervalIncrease,
 		shared.AllSelector(), nil,
 		rh.RetrievalParams.UnsealPrice)
 	require.NoError(t, err)
