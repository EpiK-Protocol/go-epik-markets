--- conflicted
+++ resolved
@@ -251,21 +251,6 @@
 	return out.Ask.Ask, nil
 }
 
-<<<<<<< HEAD
-func (c *Client) ProposeStorageDeal(
-	ctx context.Context,
-	addr address.Address,
-	info *storagemarket.StorageProviderInfo,
-	data *storagemarket.DataRef,
-	startEpoch abi.ChainEpoch,
-	endEpoch abi.ChainEpoch,
-	price abi.TokenAmount,
-	collateral abi.TokenAmount,
-	rt abi.RegisteredSealProof,
-	redundancy int64,
-) (*storagemarket.ProposeStorageDealResult, error) {
-	commP, pieceSize, err := clientutils.CommP(ctx, c.pio, rt, data)
-=======
 // GetProviderDealState queries a provider for the current state of a client's deal
 func (c *Client) GetProviderDealState(ctx context.Context, proposalCid cid.Cid) (*storagemarket.ProviderDealState, error) {
 	var deal storagemarket.ClientDeal
@@ -349,7 +334,6 @@
 	}
 
 	commP, pieceSize, err := clientutils.CommP(ctx, c.pio, params.Rt, params.Data, params.StoreID)
->>>>>>> 1787146b
 	if err != nil {
 		return nil, xerrors.Errorf("computing commP failed: %w", err)
 	}
@@ -382,11 +366,7 @@
 		StoragePricePerEpoch: params.Price,
 		ProviderCollateral:   pcMin,
 		ClientCollateral:     big.Zero(),
-<<<<<<< HEAD
-		Redundancy:           redundancy,
-=======
 		VerifiedDeal:         params.VerifiedDeal,
->>>>>>> 1787146b
 	}
 
 	clientDealProposal, err := c.node.SignProposal(ctx, params.Addr, dealProposal)
