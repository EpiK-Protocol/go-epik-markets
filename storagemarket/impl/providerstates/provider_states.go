--- conflicted
+++ resolved
@@ -102,16 +102,6 @@
 		return ctx.Trigger(storagemarket.ProviderEventDealRejected, xerrors.Errorf("deal duration out of bounds (min, max, provided): %d, %d, %d", minDuration, maxDuration, proposal.Duration()))
 	}
 
-	pcMin, pcMax, err := environment.Node().DealProviderCollateralBounds(ctx.Context(), proposal.PieceSize, proposal.VerifiedDeal)
-	if err != nil {
-		return ctx.Trigger(storagemarket.ProviderEventDealRejected, xerrors.Errorf("node error getting collateral bounds: %w", err))
-	}
-
-	if proposal.ProviderCollateral.LessThan(pcMin) {
-		return ctx.Trigger(storagemarket.ProviderEventDealRejected, xerrors.Errorf("proposed provider collateral below minimum: %s < %s", proposal.ProviderCollateral, pcMin))
-	}
-
-<<<<<<< HEAD
 	list, err := environment.Node().ListProviderDeals(ctx.Context(), deal.Proposal.Provider, tok)
 	if err != nil {
 		return ctx.Trigger(storagemarket.ProviderEventNodeErrored, xerrors.Errorf("getting provider list: %w", err))
@@ -123,21 +113,17 @@
 		}
 	}
 
-	// TODO: check StorageCollateral
-	minerInfo, err := environment.Node().GetMinerInfo(ctx.Context(), deal.Proposal.Provider, tok)
-	if err != nil {
-		return ctx.Trigger(storagemarket.ProviderEventNodeErrored, xerrors.Errorf("getting miner info: %w", err))
-	}
-	// pledge := minerInfo.SectorSize * (minerInfo.SectorCount + 1) / (1 << 30) * builtin.InitialPledgeMeetsPerGiB
-	pledge := uint64(1000)
-	pledgeAmount := big.Mul(big.NewIntUnsigned(pledge), abi.TokenPrecision)
-	if minerInfo.Balance.LessThan(pledgeAmount) {
-		return ctx.Trigger(storagemarket.ProviderEventDealRejected,
-			xerrors.Errorf("storage balance less than pledge: %s < %s", minerInfo.Balance, pledgeAmount))
-=======
+	pcMin, pcMax, err := environment.Node().DealProviderCollateralBounds(ctx.Context(), proposal.PieceSize, proposal.VerifiedDeal)
+	if err != nil {
+		return ctx.Trigger(storagemarket.ProviderEventDealRejected, xerrors.Errorf("node error getting collateral bounds: %w", err))
+	}
+
+	if proposal.ProviderCollateral.LessThan(pcMin) {
+		return ctx.Trigger(storagemarket.ProviderEventDealRejected, xerrors.Errorf("proposed provider collateral below minimum: %s < %s", proposal.ProviderCollateral, pcMin))
+	}
+
 	if proposal.ProviderCollateral.GreaterThan(pcMax) {
 		return ctx.Trigger(storagemarket.ProviderEventDealRejected, xerrors.Errorf("proposed provider collateral above maximum: %s > %s", proposal.ProviderCollateral, pcMax))
->>>>>>> 1787146b
 	}
 
 	askPrice := environment.Ask().Price
