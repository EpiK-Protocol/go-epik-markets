package storedask

import (
	"bytes"
	"context"
	"sync"

	"github.com/ipfs/go-datastore"
	logging "github.com/ipfs/go-log/v2"
	"golang.org/x/xerrors"

	"github.com/filecoin-project/go-address"
	cborutil "github.com/filecoin-project/go-cbor-util"
	versioning "github.com/filecoin-project/go-ds-versioning/pkg"
	versionedds "github.com/filecoin-project/go-ds-versioning/pkg/datastore"
	"github.com/filecoin-project/go-ds-versioning/pkg/versioned"
	"github.com/filecoin-project/go-state-types/abi"
	"github.com/filecoin-project/go-state-types/crypto"

	"github.com/filecoin-project/go-fil-markets/storagemarket"
	"github.com/filecoin-project/go-fil-markets/storagemarket/impl/providerutils"
	"github.com/filecoin-project/go-fil-markets/storagemarket/migrations"
)

var log = logging.Logger("storedask")
<<<<<<< HEAD
var defaultPrice = abi.NewTokenAmount(0)

const defaultDuration abi.ChainEpoch = 126227700 //100 year
const defaultMinPieceSize abi.PaddedPieceSize = 256
=======

// DefaultPrice is the default price for unverified deals (in attoFil / GiB / Epoch)
var DefaultPrice = abi.NewTokenAmount(500000000)
>>>>>>> 1787146b

// DefaultVerifiedPrice is the default price for verified deals (in attoFil / GiB / Epoch)
var DefaultVerifiedPrice = abi.NewTokenAmount(50000000)

// DefaultDuration is the default number of epochs a storage ask is in effect for
const DefaultDuration abi.ChainEpoch = 1000000

// DefaultMinPieceSize is the minimum accepted piece size for data
const DefaultMinPieceSize abi.PaddedPieceSize = 256

// DefaultMaxPieceSize is the default maximum accepted size for pieces for deals
// TODO: It would be nice to default this to the miner's sector size
const DefaultMaxPieceSize abi.PaddedPieceSize = 1 << 20

// StoredAsk implements a persisted SignedStorageAsk that lasts through restarts
// It also maintains a cache of the current SignedStorageAsk in memory
type StoredAsk struct {
	askLk sync.RWMutex
	ask   *storagemarket.SignedStorageAsk
	ds    datastore.Batching
	dsKey datastore.Key
	spn   storagemarket.StorageProviderNode
	actor address.Address
}

// NewStoredAsk returns a new instance of StoredAsk
// It will initialize a new SignedStorageAsk on disk if one is not set
// Otherwise it loads the current SignedStorageAsk from disk
func NewStoredAsk(ds datastore.Batching, dsKey datastore.Key, spn storagemarket.StorageProviderNode, actor address.Address,
	opts ...storagemarket.StorageAskOption) (*StoredAsk, error) {
	s := &StoredAsk{
		spn:   spn,
		actor: actor,
		dsKey: dsKey,
	}

	askMigrations, err := versioned.BuilderList{
		versioned.NewVersionedBuilder(migrations.GetMigrateSignedStorageAsk0To1(s.sign), versioning.VersionKey("1")),
	}.Build()

	if err != nil {
		return nil, err
	}

	versionedDs, migrateDs := versionedds.NewVersionedDatastore(ds, askMigrations, versioning.VersionKey("1"))

	// TODO: this is a bit risky -- but this is just a single key so it's probably ok to run migrations in the constructor
	err = migrateDs(context.TODO())
	if err != nil {
		return nil, err
	}

	s.ds = versionedDs

	if err := s.tryLoadAsk(); err != nil {
		return nil, err
	}

	if s.ask == nil {
		// TODO: we should be fine with this state, and just say it means 'not actively accepting deals'
		// for now... lets just set a price
		if err := s.SetAsk(DefaultPrice, DefaultVerifiedPrice, DefaultDuration, opts...); err != nil {
			return nil, xerrors.Errorf("failed setting a default price: %w", err)
		}
	}
	return s, nil
}

// SetAsk configures the storage miner's ask with the provided prices (for unverified and verified deals),
// duration, and options. Any previously-existing ask is replaced.  If no options are passed to configure
// MinPieceSize and MaxPieceSize, the previous ask's values will be used, if available.
// It also increments the sequence number on the ask
func (s *StoredAsk) SetAsk(price abi.TokenAmount, verifiedPrice abi.TokenAmount, duration abi.ChainEpoch, options ...storagemarket.StorageAskOption) error {
	s.askLk.Lock()
	defer s.askLk.Unlock()
	var seqno uint64
	minPieceSize := DefaultMinPieceSize
	maxPieceSize := DefaultMaxPieceSize
	if s.ask != nil {
		seqno = s.ask.Ask.SeqNo + 1
		minPieceSize = s.ask.Ask.MinPieceSize
		maxPieceSize = s.ask.Ask.MaxPieceSize
	}

	ctx := context.TODO()

	_, height, err := s.spn.GetChainHead(ctx)
	if err != nil {
		return err
	}
	ask := &storagemarket.StorageAsk{
		Price:         price,
		VerifiedPrice: verifiedPrice,
		Timestamp:     height,
		Expiry:        height + duration,
		Miner:         s.actor,
		SeqNo:         seqno,
		MinPieceSize:  minPieceSize,
		MaxPieceSize:  maxPieceSize,
	}

	for _, option := range options {
		option(ask)
	}

	sig, err := s.sign(ctx, ask)
	if err != nil {
		return err
	}
	return s.saveAsk(&storagemarket.SignedStorageAsk{
		Ask:       ask,
		Signature: sig,
	})

}

func (s *StoredAsk) sign(ctx context.Context, ask *storagemarket.StorageAsk) (*crypto.Signature, error) {
	tok, _, err := s.spn.GetChainHead(ctx)
	if err != nil {
		return nil, err
	}

	return providerutils.SignMinerData(ctx, ask, s.actor, tok, s.spn.GetMinerWorkerAddress, s.spn.SignBytes)
}

// GetAsk returns the current signed storage ask, or nil if one does not exist.
func (s *StoredAsk) GetAsk() *storagemarket.SignedStorageAsk {
	s.askLk.RLock()
	defer s.askLk.RUnlock()
	if s.ask == nil {
		return nil
	}
	ask := *s.ask
	return &ask
}

func (s *StoredAsk) tryLoadAsk() error {
	s.askLk.Lock()
	defer s.askLk.Unlock()

	err := s.loadAsk()
	if err != nil {
		if xerrors.Is(err, datastore.ErrNotFound) {
			log.Warn("no previous ask found, miner will not accept deals until a price is set")
			return nil
		}
		return err
	}

	return nil
}

func (s *StoredAsk) loadAsk() error {
	askb, err := s.ds.Get(s.dsKey)
	if err != nil {
		return xerrors.Errorf("failed to load most recent ask from disk: %w", err)
	}

	var ssa storagemarket.SignedStorageAsk
	if err := cborutil.ReadCborRPC(bytes.NewReader(askb), &ssa); err != nil {
		return err
	}

	s.ask = &ssa
	return nil
}

func (s *StoredAsk) saveAsk(a *storagemarket.SignedStorageAsk) error {
	b, err := cborutil.Dump(a)
	if err != nil {
		return err
	}

	if err := s.ds.Put(s.dsKey, b); err != nil {
		return err
	}

	s.ask = a
	return nil
}<|MERGE_RESOLUTION|>--- conflicted
+++ resolved
@@ -23,22 +23,15 @@
 )
 
 var log = logging.Logger("storedask")
-<<<<<<< HEAD
-var defaultPrice = abi.NewTokenAmount(0)
-
-const defaultDuration abi.ChainEpoch = 126227700 //100 year
-const defaultMinPieceSize abi.PaddedPieceSize = 256
-=======
 
 // DefaultPrice is the default price for unverified deals (in attoFil / GiB / Epoch)
-var DefaultPrice = abi.NewTokenAmount(500000000)
->>>>>>> 1787146b
+var DefaultPrice = abi.NewTokenAmount(0)
 
 // DefaultVerifiedPrice is the default price for verified deals (in attoFil / GiB / Epoch)
-var DefaultVerifiedPrice = abi.NewTokenAmount(50000000)
+var DefaultVerifiedPrice = abi.NewTokenAmount(0)
 
 // DefaultDuration is the default number of epochs a storage ask is in effect for
-const DefaultDuration abi.ChainEpoch = 1000000
+const DefaultDuration abi.ChainEpoch = 126227700 //100 year
 
 // DefaultMinPieceSize is the minimum accepted piece size for data
 const DefaultMinPieceSize abi.PaddedPieceSize = 256
