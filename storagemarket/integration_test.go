package storagemarket_test

import (
	"bytes"
	"context"
	"io/ioutil"
	"math/rand"
	"reflect"
	"testing"
	"time"

	"github.com/filecoin-project/go-address"
	datatransfer "github.com/filecoin-project/go-data-transfer"
	graphsync "github.com/filecoin-project/go-data-transfer/impl/graphsync"
	"github.com/filecoin-project/specs-actors/actors/abi"
	"github.com/filecoin-project/specs-actors/actors/abi/big"
	"github.com/filecoin-project/specs-actors/actors/builtin/market"
	"github.com/ipfs/go-cid"
	"github.com/ipld/go-ipld-prime"
	cidlink "github.com/ipld/go-ipld-prime/linking/cid"
	"github.com/libp2p/go-libp2p-core/peer"
	"github.com/stretchr/testify/assert"
	"github.com/stretchr/testify/require"

	"github.com/filecoin-project/go-fil-markets/filestore"
	"github.com/filecoin-project/go-fil-markets/pieceio"
	"github.com/filecoin-project/go-fil-markets/pieceio/cario"
	"github.com/filecoin-project/go-fil-markets/piecestore"
	"github.com/filecoin-project/go-fil-markets/retrievalmarket/discovery"
	"github.com/filecoin-project/go-fil-markets/shared_testutil"
	"github.com/filecoin-project/go-fil-markets/storagemarket"
	storageimpl "github.com/filecoin-project/go-fil-markets/storagemarket/impl"
	"github.com/filecoin-project/go-fil-markets/storagemarket/impl/requestvalidation"
	"github.com/filecoin-project/go-fil-markets/storagemarket/network"
	"github.com/filecoin-project/go-fil-markets/storagemarket/testnodes"
)

func TestMakeDeal(t *testing.T) {
	ctx := context.Background()
<<<<<<< HEAD
	h := newHarness(t, ctx)
	h.Client.Run(ctx)
	err := h.Provider.Start(ctx)
=======
	epoch := abi.ChainEpoch(100)
	nodeCommon := testnodes.FakeCommonNode{SMState: testnodes.NewStorageMarketState()}
	td := shared_testutil.NewLibp2pTestData(ctx, t)
	rootLink := td.LoadUnixFSFile(t, "payload.txt", false)
	payloadCid := rootLink.(cidlink.Link).Cid

	clientNode := testnodes.FakeClientNode{
		FakeCommonNode: nodeCommon,
		ClientAddr:     address.TestAddress,
	}

	providerAddr := address.TestAddress2
	tempPath, err := ioutil.TempDir("", "storagemarket_test")
	assert.NoError(t, err)
	ps := piecestore.NewPieceStore(td.Ds2)
	providerNode := testnodes.FakeProviderNode{
		FakeCommonNode: nodeCommon,
		MinerAddr:      providerAddr,
	}
	fs, err := filestore.NewLocalFileStore(filestore.OsPath(tempPath))
	assert.NoError(t, err)

	// create provider and client
	dt1 := graphsync.NewGraphSyncDataTransfer(td.Host1, td.GraphSync1, td.DTStoredCounter1)
	require.NoError(t, dt1.RegisterVoucherType(reflect.TypeOf(&requestvalidation.StorageDataTransferVoucher{}), &fakeDTValidator{}))

	client, err := storageimpl.NewClient(
		network.NewFromLibp2pHost(td.Host1),
		td.Bs1,
		dt1,
		discovery.NewLocal(td.Ds1),
		td.Ds1,
		&clientNode,
	)
	require.NoError(t, err)
	dt2 := graphsync.NewGraphSyncDataTransfer(td.Host2, td.GraphSync2, td.DTStoredCounter2)
	provider, err := storageimpl.NewProvider(
		network.NewFromLibp2pHost(td.Host2),
		td.Ds2,
		td.Bs2,
		fs,
		ps,
		dt2,
		&providerNode,
		providerAddr,
		abi.RegisteredProof_StackedDRG2KiBPoSt,
	)
>>>>>>> 9b705ff1
	assert.NoError(t, err)

	// set up a subscriber
	dealChan := make(chan storagemarket.MinerDeal)
	subscriber := func(event storagemarket.ProviderEvent, deal storagemarket.MinerDeal) {
		dealChan <- deal
	}
	_ = h.Provider.SubscribeToEvents(subscriber)

	result := h.ProposeStorageDeal(t, &storagemarket.DataRef{TransferType: storagemarket.TTGraphsync, Root: h.PayloadCid})
	proposalCid := result.ProposalCid

	time.Sleep(time.Millisecond * 200)

	ctx, canc := context.WithTimeout(context.Background(), 100*time.Millisecond)
	defer canc()
	var seenDeal storagemarket.MinerDeal
	var actualStates []storagemarket.StorageDealStatus
	for seenDeal.State != storagemarket.StorageDealCompleted {
		select {
		case seenDeal = <-dealChan:
			actualStates = append(actualStates, seenDeal.State)
		case <-ctx.Done():
			t.Fatalf("never saw event")
		}
	}

	expectedStates := []storagemarket.StorageDealStatus{
		storagemarket.StorageDealValidating,
		storagemarket.StorageDealProposalAccepted,
		storagemarket.StorageDealTransferring,
		storagemarket.StorageDealVerifyData,
		storagemarket.StorageDealEnsureProviderFunds,
		storagemarket.StorageDealPublish,
		storagemarket.StorageDealPublishing,
		storagemarket.StorageDealStaged,
		storagemarket.StorageDealSealing,
		storagemarket.StorageDealActive,
		storagemarket.StorageDealCompleted,
	}
	assert.Equal(t, expectedStates, actualStates)

	// check a couple of things to make sure we're getting the whole deal
	assert.Equal(t, h.TestData.Host1.ID(), seenDeal.Client)
	assert.Empty(t, seenDeal.Message)
	assert.Equal(t, proposalCid, seenDeal.ProposalCid)
	assert.Equal(t, h.ProviderAddr, seenDeal.ClientDealProposal.Proposal.Provider)

	cd, err := h.Client.GetLocalDeal(ctx, proposalCid)
	assert.NoError(t, err)
	assert.Equal(t, storagemarket.StorageDealActive, cd.State)

	providerDeals, err := h.Provider.ListLocalDeals()
	assert.NoError(t, err)

	pd := providerDeals[0]
	assert.Equal(t, pd.ProposalCid, proposalCid)
	assert.Equal(t, storagemarket.StorageDealCompleted, pd.State)
}

func TestMakeDealOffline(t *testing.T) {
	ctx := context.Background()
	h := newHarness(t, ctx)
	h.Client.Run(ctx)

	carBuf := new(bytes.Buffer)

	err := cario.NewCarIO().WriteCar(ctx, h.TestData.Bs1, h.PayloadCid, h.TestData.AllSelector, carBuf)
	require.NoError(t, err)

	commP, size, err := pieceio.GeneratePieceCommitment(abi.RegisteredProof_StackedDRG2KiBPoSt, carBuf, uint64(carBuf.Len()))
	assert.NoError(t, err)

	dataRef := &storagemarket.DataRef{
		TransferType: storagemarket.TTManual,
		Root:         h.PayloadCid,
		PieceCid:     &commP,
		PieceSize:    size,
	}

	result := h.ProposeStorageDeal(t, dataRef)
	proposalCid := result.ProposalCid

	time.Sleep(time.Millisecond * 100)

	cd, err := h.Client.GetLocalDeal(ctx, proposalCid)
	assert.NoError(t, err)
	assert.Equal(t, storagemarket.StorageDealValidating, cd.State)

	providerDeals, err := h.Provider.ListLocalDeals()
	assert.NoError(t, err)

	pd := providerDeals[0]
	assert.True(t, pd.ProposalCid.Equals(proposalCid))
	assert.Equal(t, storagemarket.StorageDealWaitingForData, pd.State)

	err = cario.NewCarIO().WriteCar(ctx, h.TestData.Bs1, h.PayloadCid, h.TestData.AllSelector, carBuf)
	require.NoError(t, err)
	err = h.Provider.ImportDataForDeal(ctx, pd.ProposalCid, carBuf)
	require.NoError(t, err)

	time.Sleep(time.Millisecond * 100)

	cd, err = h.Client.GetLocalDeal(ctx, proposalCid)
	assert.NoError(t, err)
	assert.Equal(t, storagemarket.StorageDealActive, cd.State)

	providerDeals, err = h.Provider.ListLocalDeals()
	assert.NoError(t, err)

	pd = providerDeals[0]
	assert.True(t, pd.ProposalCid.Equals(proposalCid))
	assert.Equal(t, storagemarket.StorageDealCompleted, pd.State)
}

func TestMakeDealNonBlocking(t *testing.T) {
	ctx := context.Background()
	h := newHarness(t, ctx)
	testCids := shared_testutil.GenerateCids(2)

	h.ClientNode.AddFundsCid = testCids[0]
	h.Client.Run(ctx)

	h.ProviderNode.WaitForMessageBlocks = true
	h.ProviderNode.AddFundsCid = testCids[1]
	err := h.Provider.Start(ctx)
	assert.NoError(t, err)

	result := h.ProposeStorageDeal(t, &storagemarket.DataRef{TransferType: storagemarket.TTGraphsync, Root: h.PayloadCid})

	time.Sleep(time.Millisecond * 500)

	cd, err := h.Client.GetLocalDeal(ctx, result.ProposalCid)
	assert.NoError(t, err)
	assert.Equal(t, storagemarket.StorageDealValidating, cd.State)

	providerDeals, err := h.Provider.ListLocalDeals()
	assert.NoError(t, err)

	// Provider should be blocking on waiting for funds to appear on chain
	pd := providerDeals[0]
	assert.Equal(t, result.ProposalCid, pd.ProposalCid)
	assert.Equal(t, storagemarket.StorageDealProviderFunding, pd.State)
}

type harness struct {
	Ctx          context.Context
	Epoch        abi.ChainEpoch
	PayloadCid   cid.Cid
	ProviderAddr address.Address
	Client       storagemarket.StorageClient
	ClientNode   *testnodes.FakeClientNode
	Provider     storagemarket.StorageProvider
	ProviderNode *testnodes.FakeProviderNode
	ProviderInfo storagemarket.StorageProviderInfo
	TestData     *shared_testutil.Libp2pTestData
}

func newHarness(t *testing.T, ctx context.Context) *harness {
	epoch := abi.ChainEpoch(100)
	td := shared_testutil.NewLibp2pTestData(ctx, t)
	rootLink := td.LoadUnixFSFile(t, "payload.txt", false)
	payloadCid := rootLink.(cidlink.Link).Cid

	smState := testnodes.NewStorageMarketState()
	clientNode := testnodes.FakeClientNode{
		FakeCommonNode: testnodes.FakeCommonNode{SMState: smState},
		ClientAddr:     address.TestAddress,
	}

	expDealID := abi.DealID(rand.Uint64())
	psdReturn := market.PublishStorageDealsReturn{IDs: []abi.DealID{expDealID}}
	psdReturnBytes := bytes.NewBuffer([]byte{})
	err := psdReturn.MarshalCBOR(psdReturnBytes)
	assert.NoError(t, err)

	providerAddr := address.TestAddress2
	tempPath, err := ioutil.TempDir("", "storagemarket_test")
	assert.NoError(t, err)
	ps := piecestore.NewPieceStore(td.Ds2)
	providerNode := &testnodes.FakeProviderNode{
		FakeCommonNode: testnodes.FakeCommonNode{
			SMState:                smState,
			WaitForMessageRetBytes: psdReturnBytes.Bytes(),
		},
		MinerAddr: providerAddr,
	}
	fs, err := filestore.NewLocalFileStore(filestore.OsPath(tempPath))
	assert.NoError(t, err)

	// create provider and client
	dt1 := graphsync.NewGraphSyncDataTransfer(td.Host1, td.GraphSync1, td.DTStoredCounter1)
	require.NoError(t, dt1.RegisterVoucherType(reflect.TypeOf(&requestvalidation.StorageDataTransferVoucher{}), &fakeDTValidator{}))

	client, err := storageimpl.NewClient(
		network.NewFromLibp2pHost(td.Host1),
		td.Bs1,
		dt1,
		discovery.NewLocal(td.Ds1),
		td.Ds1,
		&clientNode,
	)
	require.NoError(t, err)
	dt2 := graphsync.NewGraphSyncDataTransfer(td.Host2, td.GraphSync2, td.DTStoredCounter2)
	provider, err := storageimpl.NewProvider(
		network.NewFromLibp2pHost(td.Host2),
		td.Ds2,
		td.Bs2,
		fs,
		ps,
		dt2,
		providerNode,
		providerAddr,
		abi.RegisteredProof_StackedDRG2KiBPoSt,
	)
	assert.NoError(t, err)

	// set ask price where we'll accept any price
	err = provider.AddAsk(big.NewInt(0), 50_000)
	assert.NoError(t, err)

	err = provider.Start(ctx)
	assert.NoError(t, err)

	// Closely follows the MinerInfo struct in the spec
	providerInfo := storagemarket.StorageProviderInfo{
		Address:    providerAddr,
		Owner:      providerAddr,
		Worker:     providerAddr,
		SectorSize: 1 << 20,
		PeerID:     td.Host2.ID(),
	}

	return &harness{
		Ctx:          ctx,
		Epoch:        epoch,
		PayloadCid:   payloadCid,
		ProviderAddr: providerAddr,
		Client:       client,
		ClientNode:   &clientNode,
		Provider:     provider,
		ProviderNode: providerNode,
		ProviderInfo: providerInfo,
		TestData:     td,
	}
}

func (h *harness) ProposeStorageDeal(t *testing.T, dataRef *storagemarket.DataRef) *storagemarket.ProposeStorageDealResult {
	result, err := h.Client.ProposeStorageDeal(
		h.Ctx,
		h.ProviderAddr,
		&h.ProviderInfo,
		dataRef,
		h.Epoch+100,
		h.Epoch+20100,
		big.NewInt(1),
		big.NewInt(0),
		abi.RegisteredProof_StackedDRG2KiBPoSt,
	)
	assert.NoError(t, err)
	return result
}

type fakeDTValidator struct{}

func (v *fakeDTValidator) ValidatePush(sender peer.ID, voucher datatransfer.Voucher, baseCid cid.Cid, selector ipld.Node) error {
	return nil
}

func (v *fakeDTValidator) ValidatePull(receiver peer.ID, voucher datatransfer.Voucher, baseCid cid.Cid, selector ipld.Node) error {
	return nil
}

var _ datatransfer.RequestValidator = (*fakeDTValidator)(nil)<|MERGE_RESOLUTION|>--- conflicted
+++ resolved
@@ -37,59 +37,9 @@
 
 func TestMakeDeal(t *testing.T) {
 	ctx := context.Background()
-<<<<<<< HEAD
 	h := newHarness(t, ctx)
 	h.Client.Run(ctx)
 	err := h.Provider.Start(ctx)
-=======
-	epoch := abi.ChainEpoch(100)
-	nodeCommon := testnodes.FakeCommonNode{SMState: testnodes.NewStorageMarketState()}
-	td := shared_testutil.NewLibp2pTestData(ctx, t)
-	rootLink := td.LoadUnixFSFile(t, "payload.txt", false)
-	payloadCid := rootLink.(cidlink.Link).Cid
-
-	clientNode := testnodes.FakeClientNode{
-		FakeCommonNode: nodeCommon,
-		ClientAddr:     address.TestAddress,
-	}
-
-	providerAddr := address.TestAddress2
-	tempPath, err := ioutil.TempDir("", "storagemarket_test")
-	assert.NoError(t, err)
-	ps := piecestore.NewPieceStore(td.Ds2)
-	providerNode := testnodes.FakeProviderNode{
-		FakeCommonNode: nodeCommon,
-		MinerAddr:      providerAddr,
-	}
-	fs, err := filestore.NewLocalFileStore(filestore.OsPath(tempPath))
-	assert.NoError(t, err)
-
-	// create provider and client
-	dt1 := graphsync.NewGraphSyncDataTransfer(td.Host1, td.GraphSync1, td.DTStoredCounter1)
-	require.NoError(t, dt1.RegisterVoucherType(reflect.TypeOf(&requestvalidation.StorageDataTransferVoucher{}), &fakeDTValidator{}))
-
-	client, err := storageimpl.NewClient(
-		network.NewFromLibp2pHost(td.Host1),
-		td.Bs1,
-		dt1,
-		discovery.NewLocal(td.Ds1),
-		td.Ds1,
-		&clientNode,
-	)
-	require.NoError(t, err)
-	dt2 := graphsync.NewGraphSyncDataTransfer(td.Host2, td.GraphSync2, td.DTStoredCounter2)
-	provider, err := storageimpl.NewProvider(
-		network.NewFromLibp2pHost(td.Host2),
-		td.Ds2,
-		td.Bs2,
-		fs,
-		ps,
-		dt2,
-		&providerNode,
-		providerAddr,
-		abi.RegisteredProof_StackedDRG2KiBPoSt,
-	)
->>>>>>> 9b705ff1
 	assert.NoError(t, err)
 
 	// set up a subscriber
