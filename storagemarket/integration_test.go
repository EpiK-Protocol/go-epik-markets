package storagemarket_test

import (
	"bytes"
	"context"
	"encoding/json"
	"sync"
	"testing"
	"time"

	"github.com/ipfs/go-datastore"
	"github.com/stretchr/testify/assert"
	"github.com/stretchr/testify/require"

	"github.com/filecoin-project/go-commp-utils/pieceio"
	"github.com/filecoin-project/go-commp-utils/pieceio/cario"
	datatransfer "github.com/filecoin-project/go-data-transfer"
	dtimpl "github.com/filecoin-project/go-data-transfer/impl"
	dtnet "github.com/filecoin-project/go-data-transfer/network"
	"github.com/filecoin-project/go-state-types/abi"
<<<<<<< HEAD
=======
	"github.com/filecoin-project/go-state-types/big"
	"github.com/filecoin-project/go-storedcounter"
>>>>>>> b4a5c7e9

	"github.com/filecoin-project/go-fil-markets/shared"
	"github.com/filecoin-project/go-fil-markets/shared_testutil"
	"github.com/filecoin-project/go-fil-markets/storagemarket"
	"github.com/filecoin-project/go-fil-markets/storagemarket/testharness"
	"github.com/filecoin-project/go-fil-markets/storagemarket/testharness/dependencies"
	"github.com/filecoin-project/go-fil-markets/storagemarket/testnodes"
)

var noOpDelay = testnodes.DelayFakeCommonNode{}

func TestMakeDeal(t *testing.T) {
	ctx := context.Background()
	testCases := map[string]struct {
		useStore        bool
		disableNewDeals bool
	}{
		"with stores": {
			useStore: true,
		},
		"with just blockstore": {
			useStore: false,
		},
		"disable new protocols": {
			useStore:        true,
			disableNewDeals: true,
		},
	}
	for testCase, data := range testCases {
		t.Run(testCase, func(t *testing.T) {
			ctx, cancel := context.WithTimeout(ctx, 5*time.Second)
			defer cancel()
			h := testharness.NewHarness(t, ctx, data.useStore, noOpDelay, noOpDelay, data.disableNewDeals)
			shared_testutil.StartAndWaitForReady(ctx, t, h.Provider)
			shared_testutil.StartAndWaitForReady(ctx, t, h.Client)

			// set up a subscriber
			providerDealChan := make(chan storagemarket.MinerDeal)
			var checkedUnmarshalling bool
			subscriber := func(event storagemarket.ProviderEvent, deal storagemarket.MinerDeal) {
				if !checkedUnmarshalling {
					// test that deal created can marshall and unmarshalled
					jsonBytes, err := json.Marshal(deal)
					require.NoError(t, err)
					var unmDeal storagemarket.MinerDeal
					err = json.Unmarshal(jsonBytes, &unmDeal)
					require.NoError(t, err)
					checkedUnmarshalling = true
				}
				providerDealChan <- deal
			}
			_ = h.Provider.SubscribeToEvents(subscriber)

			clientDealChan := make(chan storagemarket.ClientDeal)
			clientSubscriber := func(event storagemarket.ClientEvent, deal storagemarket.ClientDeal) {
				clientDealChan <- deal
			}
			_ = h.Client.SubscribeToEvents(clientSubscriber)

			// set ask price where we'll accept any price
<<<<<<< HEAD
			err := h.Provider.SetAsk( /* big.NewInt(0), big.NewInt(0), */ 50_000)
=======
			err := h.Provider.SetAsk(big.NewInt(0), big.NewInt(0), 50000)
>>>>>>> b4a5c7e9
			assert.NoError(t, err)

			result := h.ProposeStorageDeal(t, &storagemarket.DataRef{TransferType: storagemarket.TTGraphsync, Root: h.PayloadCid}, true /* , false */)
			proposalCid := result.ProposalCid

			var providerSeenDeal storagemarket.MinerDeal
			var clientSeenDeal storagemarket.ClientDeal
			var providerstates, clientstates []storagemarket.StorageDealStatus
			for providerSeenDeal.State != storagemarket.StorageDealExpired ||
				clientSeenDeal.State != storagemarket.StorageDealExpired {
				select {
				case <-ctx.Done():
					t.Fatalf(`did not see all states before context closed
			saw client: %v,
			saw provider: %v`, dealStatesToStrings(clientstates), dealStatesToStrings(providerstates))
				case clientSeenDeal = <-clientDealChan:
					if len(clientstates) == 0 || clientSeenDeal.State != clientstates[len(clientstates)-1] {
						clientstates = append(clientstates, clientSeenDeal.State)
					}
				case providerSeenDeal = <-providerDealChan:
					if len(providerstates) == 0 || providerSeenDeal.State != providerstates[len(providerstates)-1] {
						providerstates = append(providerstates, providerSeenDeal.State)
					}
				}
			}

			expProviderStates := []storagemarket.StorageDealStatus{
				storagemarket.StorageDealValidating,
				storagemarket.StorageDealAcceptWait,
				storagemarket.StorageDealWaitingForData,
				storagemarket.StorageDealTransferring,
				storagemarket.StorageDealVerifyData,
				storagemarket.StorageDealReserveProviderFunds,
				storagemarket.StorageDealPublish,
				storagemarket.StorageDealPublishing,
				storagemarket.StorageDealStaged,
				storagemarket.StorageDealAwaitingPreCommit,
				storagemarket.StorageDealSealing,
				storagemarket.StorageDealFinalizing,
				storagemarket.StorageDealActive,
				storagemarket.StorageDealExpired,
			}

			expClientStates := []storagemarket.StorageDealStatus{
				storagemarket.StorageDealReserveClientFunds,
				//storagemarket.StorageDealClientFunding,  // skipped because funds available
				storagemarket.StorageDealFundsReserved,
				storagemarket.StorageDealStartDataTransfer,
				storagemarket.StorageDealTransferring,
				storagemarket.StorageDealCheckForAcceptance,
				storagemarket.StorageDealProposalAccepted,
				storagemarket.StorageDealAwaitingPreCommit,
				storagemarket.StorageDealSealing,
				storagemarket.StorageDealActive,
				storagemarket.StorageDealExpired,
			}

			assert.Equal(t, dealStatesToStrings(expProviderStates), dealStatesToStrings(providerstates))
			assert.Equal(t, dealStatesToStrings(expClientStates), dealStatesToStrings(clientstates))

			// check a couple of things to make sure we're getting the whole deal
			assert.Equal(t, h.TestData.Host1.ID(), providerSeenDeal.Client)
			assert.Empty(t, providerSeenDeal.Message)
			assert.Equal(t, proposalCid, providerSeenDeal.ProposalCid)
			assert.Equal(t, h.ProviderAddr, providerSeenDeal.ClientDealProposal.Proposal.Provider)

			cd, err := h.Client.GetLocalDeal(ctx, proposalCid)
			assert.NoError(t, err)
			shared_testutil.AssertDealState(t, storagemarket.StorageDealExpired, cd.State)
			assert.True(t, cd.FastRetrieval)

			providerDeals, err := h.Provider.ListLocalDeals()
			assert.NoError(t, err)

			pd := providerDeals[0]
			assert.Equal(t, proposalCid, pd.ProposalCid)
			assert.True(t, pd.FastRetrieval)
			shared_testutil.AssertDealState(t, storagemarket.StorageDealExpired, pd.State)

			// test out query protocol
			status, err := h.Client.GetProviderDealState(ctx, proposalCid)
			assert.NoError(t, err)
			shared_testutil.AssertDealState(t, storagemarket.StorageDealExpired, status.State)
			assert.True(t, status.FastRetrieval)

			// ensure that the handoff has fast retrieval info
			assert.Len(t, h.ProviderNode.OnDealCompleteCalls, 1)
			assert.True(t, h.ProviderNode.OnDealCompleteCalls[0].FastRetrieval)
			h.ClientNode.VerifyExpectations(t)
		})
	}
}

func TestMakeDealOffline(t *testing.T) {
	ctx := context.Background()
	ctx, cancel := context.WithTimeout(ctx, 5*time.Second)
	defer cancel()
	h := testharness.NewHarness(t, ctx, true, noOpDelay, noOpDelay, false)
	shared_testutil.StartAndWaitForReady(ctx, t, h.Provider)
	shared_testutil.StartAndWaitForReady(ctx, t, h.Client)

	store, err := h.TestData.MultiStore1.Get(*h.StoreID)
	require.NoError(t, err)

	cio := cario.NewCarIO()
	pio := pieceio.NewPieceIO(cio, store.Bstore, h.TestData.MultiStore1)

	commP, size, err := pio.GeneratePieceCommitment(abi.RegisteredSealProof_StackedDrg2KiBV1, h.PayloadCid, shared.AllSelector(), h.StoreID)
	assert.NoError(t, err)

	dataRef := &storagemarket.DataRef{
		TransferType: storagemarket.TTManual,
		Root:         h.PayloadCid,
		PieceCid:     &commP,
		PieceSize:    size,
	}

	result := h.ProposeStorageDeal(t, dataRef, false /* , false */)
	proposalCid := result.ProposalCid

	wg := sync.WaitGroup{}

	h.WaitForClientEvent(&wg, storagemarket.ClientEventDataTransferComplete)
	h.WaitForProviderEvent(&wg, storagemarket.ProviderEventDataRequested)
	waitGroupWait(ctx, &wg)

	cd, err := h.Client.GetLocalDeal(ctx, proposalCid)
	assert.NoError(t, err)
	require.Eventually(t, func() bool {
		cd, _ = h.Client.GetLocalDeal(ctx, proposalCid)
		return cd.State == storagemarket.StorageDealCheckForAcceptance
	}, 1*time.Second, 100*time.Millisecond, "actual deal status is %s", storagemarket.DealStates[cd.State])

	providerDeals, err := h.Provider.ListLocalDeals()
	assert.NoError(t, err)

	pd := providerDeals[0]
	assert.True(t, pd.ProposalCid.Equals(proposalCid))
	shared_testutil.AssertDealState(t, storagemarket.StorageDealWaitingForData, pd.State)

	carBuf := new(bytes.Buffer)
	err = cio.WriteCar(ctx, store.Bstore, h.PayloadCid, shared.AllSelector(), carBuf)
	require.NoError(t, err)
	require.NoError(t, err)
	err = h.Provider.ImportDataForDeal(ctx, pd.ProposalCid, carBuf)
	require.NoError(t, err)

	h.WaitForClientEvent(&wg, storagemarket.ClientEventDealExpired)
	h.WaitForProviderEvent(&wg, storagemarket.ProviderEventDealExpired)
	waitGroupWait(ctx, &wg)

	cd, err = h.Client.GetLocalDeal(ctx, proposalCid)
	assert.NoError(t, err)
	shared_testutil.AssertDealState(t, storagemarket.StorageDealExpired, cd.State)

	providerDeals, err = h.Provider.ListLocalDeals()
	assert.NoError(t, err)

	pd = providerDeals[0]
	assert.True(t, pd.ProposalCid.Equals(proposalCid))
	shared_testutil.AssertDealState(t, storagemarket.StorageDealExpired, pd.State)
}

func TestMakeDealNonBlocking(t *testing.T) {
	ctx := context.Background()
	ctx, cancel := context.WithTimeout(ctx, 5*time.Second)
	defer cancel()
	h := testharness.NewHarness(t, ctx, true, noOpDelay, noOpDelay, false)

	testCids := shared_testutil.GenerateCids(2)

	h.ProviderNode.WaitForMessageBlocks = true
	h.ProviderNode.AddFundsCid = testCids[1]
	shared_testutil.StartAndWaitForReady(ctx, t, h.Provider)

	h.ClientNode.AddFundsCid = testCids[0]
	shared_testutil.StartAndWaitForReady(ctx, t, h.Client)

	result := h.ProposeStorageDeal(t, &storagemarket.DataRef{TransferType: storagemarket.TTGraphsync, Root: h.PayloadCid}, false /* , false */)

	wg := sync.WaitGroup{}
	h.WaitForClientEvent(&wg, storagemarket.ClientEventDataTransferComplete)
	h.WaitForProviderEvent(&wg, storagemarket.ProviderEventFundingInitiated)
	waitGroupWait(ctx, &wg)

	cd, err := h.Client.GetLocalDeal(ctx, result.ProposalCid)
	assert.NoError(t, err)
	shared_testutil.AssertDealState(t, storagemarket.StorageDealCheckForAcceptance, cd.State)

	providerDeals, err := h.Provider.ListLocalDeals()
	assert.NoError(t, err)

	// Provider should be blocking on waiting for funds to appear on chain
	pd := providerDeals[0]
	assert.Equal(t, result.ProposalCid, pd.ProposalCid)
	require.Eventually(t, func() bool {
		providerDeals, err := h.Provider.ListLocalDeals()
		assert.NoError(t, err)
		pd = providerDeals[0]
		return pd.State == storagemarket.StorageDealProviderFunding
	}, 1*time.Second, 100*time.Millisecond, "actual deal status is %s", storagemarket.DealStates[pd.State])
}

// TestRestartOnlyProviderDataTransfer tests that when the provider is shut
// down, the connection is broken and then the provider is restarted, the
// data transfer will resume and the deal will complete successfully.
func TestRestartOnlyProviderDataTransfer(t *testing.T) {
	ctx := context.Background()
	ctx, cancel := context.WithTimeout(ctx, 30*time.Second)
	defer cancel()

	// Configure data-transfer to retry connection
	dtClientNetRetry := dtnet.RetryParameters(time.Second, time.Second, 5, 1)
	td := shared_testutil.NewLibp2pTestData(ctx, t)
	td.DTNet1 = dtnet.NewFromLibp2pHost(td.Host1, dtClientNetRetry)

	// Configure data-transfer to restart after stalling
	restartConf := dtimpl.PushChannelRestartConfig(100*time.Millisecond, 10, 1, 200*time.Millisecond, 5)
	smState := testnodes.NewStorageMarketState()
	depGen := dependencies.NewDepGenerator()
	depGen.ClientNewDataTransfer = func(ds datastore.Batching, dir string, transferNetwork dtnet.DataTransferNetwork, transport datatransfer.Transport, counter *storedcounter.StoredCounter) (datatransfer.Manager, error) {
		return dtimpl.NewDataTransfer(ds, dir, transferNetwork, transport, counter, restartConf)
	}
	deps := depGen.New(t, ctx, td, smState, "", noOpDelay, noOpDelay)
	h := testharness.NewHarnessWithTestData(t, td, deps, true, false)

	client := h.Client
	host1 := h.TestData.Host1
	host2 := h.TestData.Host2

	// start client and provider
	shared_testutil.StartAndWaitForReady(ctx, t, h.Provider)
	shared_testutil.StartAndWaitForReady(ctx, t, h.Client)

	// set ask price where we'll accept any price
<<<<<<< HEAD
	err := h.Provider.SetAsk( /* big.NewInt(0), big.NewInt(0), */ 50_000)
=======
	err := h.Provider.SetAsk(big.NewInt(0), big.NewInt(0), 50000)
>>>>>>> b4a5c7e9
	require.NoError(t, err)

	//h.DTClient.SubscribeToEvents(func(event datatransfer.Event, channelState datatransfer.ChannelState) {
	//	fmt.Printf("dt-clnt %s: %s %s\n", datatransfer.Events[event.Code], datatransfer.Statuses[channelState.Status()], channelState.Message())
	//})
	//h.DTProvider.SubscribeToEvents(func(event datatransfer.Event, channelState datatransfer.ChannelState) {
	//	fmt.Printf("dt-prov %s: %s %s\n", datatransfer.Events[event.Code], datatransfer.Statuses[channelState.Status()], channelState.Message())
	//})
	//
	//_ = client.SubscribeToEvents(func(event storagemarket.ClientEvent, deal storagemarket.ClientDeal) {
	//	fmt.Printf("%s: %s %s\n", storagemarket.ClientEvents[event], storagemarket.DealStates[deal.State], deal.Message)
	//})
	//_ = h.Provider.SubscribeToEvents(func(event storagemarket.ProviderEvent, deal storagemarket.MinerDeal) {
	//	fmt.Printf("Provider %s: %s\n", storagemarket.ProviderEvents[event], storagemarket.DealStates[deal.State])
	//})

	// wait for provider to enter deal transferring state and stop
	wg := sync.WaitGroup{}
	wg.Add(1)
	var providerState []storagemarket.MinerDeal
	h.DTClient.SubscribeToEvents(func(event datatransfer.Event, channelState datatransfer.ChannelState) {
		if event.Code == datatransfer.Accept {
			t.Log("client has accepted data-transfer query, shutting down provider")

			require.NoError(t, h.TestData.MockNet.UnlinkPeers(host1.ID(), host2.ID()))
			require.NoError(t, h.TestData.MockNet.DisconnectPeers(host1.ID(), host2.ID()))
			require.NoError(t, h.Provider.Stop())

			// deal could have expired already on the provider side for the `ClientEventDealAccepted` event
			// so, we should wait on the `ProviderEventDealExpired` event ONLY if the deal has not expired.
			providerState, err = h.Provider.ListLocalDeals()
			assert.NoError(t, err)
			wg.Done()
		}
	})

	result := h.ProposeStorageDeal(t, &storagemarket.DataRef{TransferType: storagemarket.TTGraphsync, Root: h.PayloadCid}, false /* , false */)
	proposalCid := result.ProposalCid
	t.Log("storage deal proposed")

	waitGroupWait(ctx, &wg)
	t.Log("provider has been shutdown the first time")

	// Assert client state
	cd, err := client.GetLocalDeal(ctx, proposalCid)
	require.NoError(t, err)
	t.Logf("client state after stopping is %s", storagemarket.DealStates[cd.State])
	require.True(t, cd.State == storagemarket.StorageDealStartDataTransfer || cd.State == storagemarket.StorageDealTransferring)

	// Create new provider (but don't restart yet)
	newProvider := h.CreateNewProvider(t, ctx, h.TestData)

	t.Logf("provider state after stopping is %s", storagemarket.DealStates[providerState[0].State])
	require.Equal(t, storagemarket.StorageDealTransferring, providerState[0].State)

	// This wait group will complete after the deal has completed on both the
	// client and provider
	expireWg := sync.WaitGroup{}
	expireWg.Add(1)
	_ = newProvider.SubscribeToEvents(func(event storagemarket.ProviderEvent, deal storagemarket.MinerDeal) {
		//fmt.Printf("New Provider %s: %s\n", storagemarket.ProviderEvents[event], storagemarket.DealStates[deal.State])
		if event == storagemarket.ProviderEventDealExpired {
			expireWg.Done()
		}
	})

	expireWg.Add(1)
	_ = client.SubscribeToEvents(func(event storagemarket.ClientEvent, deal storagemarket.ClientDeal) {
		if event == storagemarket.ClientEventDealExpired {
			expireWg.Done()
		}
	})

	// sleep for a moment
	time.Sleep(1 * time.Second)
	t.Log("finished sleeping")

	// Restore connection, go-data-transfer should try to reconnect
	require.NoError(t, h.TestData.MockNet.LinkAll())
	time.Sleep(200 * time.Millisecond)
	conn, err := h.TestData.MockNet.ConnectPeers(host1.ID(), host2.ID())
	require.NoError(t, err)
	require.NotNil(t, conn)

	// Restart the provider
	shared_testutil.StartAndWaitForReady(ctx, t, newProvider)
	t.Log("------- provider has been restarted---------")

	// -------------------------------------------------------------------
	// How to restart manually - shouldn't be needed as the data-transfer
	// module will restart automatically, but leaving it here in case it's
	// needed for debugging in future.
	//chs, err := h.DTClient.InProgressChannels(ctx)
	//require.Len(t, chs, 1)
	//for chid := range chs {
	//	h.DTClient.RestartDataTransferChannel(ctx, chid)
	//}
	// -------------------------------------------------------------------

	// Wait till both client and provider have completed the deal
	waitGroupWait(ctx, &expireWg)
	t.Log("---------- finished waiting for expected events-------")

	// Ensure the client and provider both reached the final state
	cd, err = client.GetLocalDeal(ctx, proposalCid)
	require.NoError(t, err)
	shared_testutil.AssertDealState(t, storagemarket.StorageDealExpired, cd.State)

	providerDeals, err := newProvider.ListLocalDeals()
	require.NoError(t, err)

	pd := providerDeals[0]
	require.Equal(t, pd.ProposalCid, proposalCid)
	shared_testutil.AssertDealState(t, storagemarket.StorageDealExpired, pd.State)
}

// FIXME Gets hung sometimes
func TestRestartClient(t *testing.T) {
	testCases := map[string]struct {
		stopAtClientEvent   storagemarket.ClientEvent
		stopAtProviderEvent storagemarket.ProviderEvent

		expectedClientState storagemarket.StorageDealStatus
		clientDelay         testnodes.DelayFakeCommonNode
		providerDelay       testnodes.DelayFakeCommonNode
	}{

		"ClientEventDataTransferInitiated": {
			// This test can fail if client crashes without seeing a Provider DT complete
			// See https://github.com/filecoin-project/lotus/issues/3966
			stopAtClientEvent:   storagemarket.ClientEventDataTransferInitiated,
			expectedClientState: storagemarket.StorageDealTransferring,
			clientDelay:         noOpDelay,
			providerDelay:       noOpDelay,
		},

		"ClientEventDataTransferComplete": {
			stopAtClientEvent:   storagemarket.ClientEventDataTransferComplete,
			stopAtProviderEvent: storagemarket.ProviderEventDataTransferCompleted,
			expectedClientState: storagemarket.StorageDealCheckForAcceptance,
		},

		"ClientEventFundingComplete": {
			//Edge case : Provider begins the state machine on recieving a deal stream request
			//client crashes -> restarts -> sends deal stream again -> state machine fails
			// See https://github.com/filecoin-project/lotus/issues/3966
			stopAtClientEvent:   storagemarket.ClientEventFundingComplete,
			expectedClientState: storagemarket.StorageDealFundsReserved,
			clientDelay:         noOpDelay,
			providerDelay:       noOpDelay,
		},

		// FIXME
		"ClientEventInitiateDataTransfer": { // works well but sometimes state progresses beyond StorageDealStartDataTransfer
			stopAtClientEvent:   storagemarket.ClientEventInitiateDataTransfer,
			expectedClientState: storagemarket.StorageDealStartDataTransfer,
			clientDelay:         noOpDelay,
			providerDelay:       noOpDelay,
		},

		"ClientEventDealAccepted": { // works well
			stopAtClientEvent:   storagemarket.ClientEventDealAccepted,
			expectedClientState: storagemarket.StorageDealProposalAccepted,
			clientDelay:         testnodes.DelayFakeCommonNode{ValidatePublishedDeal: true},
			providerDelay:       testnodes.DelayFakeCommonNode{OnDealExpiredOrSlashed: true},
		},

		"ClientEventDealActivated": { // works well
			stopAtClientEvent:   storagemarket.ClientEventDealActivated,
			expectedClientState: storagemarket.StorageDealActive,
			clientDelay:         testnodes.DelayFakeCommonNode{OnDealExpiredOrSlashed: true},
			providerDelay:       testnodes.DelayFakeCommonNode{OnDealExpiredOrSlashed: true},
		},

		"ClientEventDealPublished": { // works well
			stopAtClientEvent:   storagemarket.ClientEventDealPublished,
			expectedClientState: storagemarket.StorageDealSealing,
			clientDelay:         testnodes.DelayFakeCommonNode{OnDealSectorCommitted: true},
			providerDelay:       testnodes.DelayFakeCommonNode{OnDealExpiredOrSlashed: true},
		},
	}

	for name, tc := range testCases {
		t.Run(name, func(t *testing.T) {
			ctx := context.Background()
			ctx, cancel := context.WithTimeout(ctx, 50*time.Second)
			defer cancel()
			h := testharness.NewHarness(t, ctx, true, tc.clientDelay, tc.providerDelay, false)
			host1 := h.TestData.Host1
			host2 := h.TestData.Host2

			shared_testutil.StartAndWaitForReady(ctx, t, h.Client)
			shared_testutil.StartAndWaitForReady(ctx, t, h.Provider)

			// set ask price where we'll accept any price
<<<<<<< HEAD
			err := h.Provider.SetAsk( /* big.NewInt(0), big.NewInt(0), */ 50_000)
=======
			err := h.Provider.SetAsk(big.NewInt(0), big.NewInt(0), 50000)
>>>>>>> b4a5c7e9
			require.NoError(t, err)

			wg := sync.WaitGroup{}
			wg.Add(1)
			var providerState []storagemarket.MinerDeal
			_ = h.Client.SubscribeToEvents(func(event storagemarket.ClientEvent, deal storagemarket.ClientDeal) {
				if event == tc.stopAtClientEvent {
					// Stop the client and provider at some point during deal negotiation
					ev := storagemarket.ClientEvents[event]
					t.Logf("event %s has happened on client, shutting down client and provider", ev)
					require.NoError(t, h.TestData.MockNet.UnlinkPeers(host1.ID(), host2.ID()))
					require.NoError(t, h.TestData.MockNet.DisconnectPeers(host1.ID(), host2.ID()))
					require.NoError(t, h.Client.Stop())

					// if a provider stop event isn't specified, just stop the provider here
					if tc.stopAtProviderEvent == 0 {
						require.NoError(t, h.Provider.Stop())
					}

					// deal could have expired already on the provider side for the `ClientEventDealAccepted` event
					// so, we should wait on the `ProviderEventDealExpired` event ONLY if the deal has not expired.
					providerState, err = h.Provider.ListLocalDeals()
					assert.NoError(t, err)
					wg.Done()
				}
			})

			// if this test case specifies a provider stop event...
			if tc.stopAtProviderEvent != 0 {
				wg.Add(1)

				_ = h.Provider.SubscribeToEvents(func(event storagemarket.ProviderEvent, deal storagemarket.MinerDeal) {
					if event == tc.stopAtProviderEvent {
						require.NoError(t, h.Provider.Stop())
						wg.Done()
					}
				})
			}

			result := h.ProposeStorageDeal(t, &storagemarket.DataRef{TransferType: storagemarket.TTGraphsync, Root: h.PayloadCid}, false /* , false */)
			proposalCid := result.ProposalCid
			t.Log("storage deal proposed")

			waitGroupWait(ctx, &wg)
			t.Log("both client and provider have been shutdown the first time")

			cd, err := h.Client.GetLocalDeal(ctx, proposalCid)
			require.NoError(t, err)
			t.Logf("client state after stopping is %s", storagemarket.DealStates[cd.State])
			require.Equal(t, tc.expectedClientState, cd.State)

			deps := dependencies.NewDependenciesWithTestData(t, ctx, h.TestData, h.SMState, "", noOpDelay, noOpDelay)
			h = testharness.NewHarnessWithTestData(t, h.TestData, deps, true, false)

			if len(providerState) == 0 {
				t.Log("no deal created on provider after stopping")
			} else {
				t.Logf("provider state after stopping is %s", storagemarket.DealStates[providerState[0].State])
			}

			if len(providerState) == 0 || providerState[0].State != storagemarket.StorageDealExpired {
				wg.Add(1)
				_ = h.Provider.SubscribeToEvents(func(event storagemarket.ProviderEvent, deal storagemarket.MinerDeal) {
					if event == storagemarket.ProviderEventDealExpired {
						wg.Done()
					}
				})
			}
			wg.Add(1)
			_ = h.Client.SubscribeToEvents(func(event storagemarket.ClientEvent, deal storagemarket.ClientDeal) {
				if event == storagemarket.ClientEventDealExpired {
					wg.Done()
				}
			})

			require.NoError(t, h.TestData.MockNet.LinkAll())
			time.Sleep(200 * time.Millisecond)
			conn, err := h.TestData.MockNet.ConnectPeers(host1.ID(), host2.ID())
			require.NoError(t, err)
			require.NotNil(t, conn)
			shared_testutil.StartAndWaitForReady(ctx, t, h.Provider)
			shared_testutil.StartAndWaitForReady(ctx, t, h.Client)
			t.Log("------- client and provider have been restarted---------")
			waitGroupWait(ctx, &wg)
			t.Log("---------- finished waiting for expected events-------")

			cd, err = h.Client.GetLocalDeal(ctx, proposalCid)
			require.NoError(t, err)
			shared_testutil.AssertDealState(t, storagemarket.StorageDealExpired, cd.State)

			providerDeals, err := h.Provider.ListLocalDeals()
			require.NoError(t, err)

			pd := providerDeals[0]
			require.Equal(t, pd.ProposalCid, proposalCid)
			shared_testutil.AssertDealState(t, storagemarket.StorageDealExpired, pd.State)
		})
	}
}

// TestCancelDataTransfer tests that cancelling a data transfer cancels the deal
func TestCancelDataTransfer(t *testing.T) {
	run := func(t *testing.T, cancelByClient bool, hasConnectivity bool) {
		ctx := context.Background()
		ctx, cancel := context.WithTimeout(ctx, 5*time.Second)
		defer cancel()
		h := testharness.NewHarness(t, ctx, true, noOpDelay, noOpDelay, false)
		client := h.Client
		provider := h.Provider
		host1 := h.TestData.Host1
		host2 := h.TestData.Host2

		// start client and provider
		shared_testutil.StartAndWaitForReady(ctx, t, h.Provider)
		shared_testutil.StartAndWaitForReady(ctx, t, h.Client)

		// set ask price where we'll accept any price
		err := h.Provider.SetAsk(big.NewInt(0), big.NewInt(0), 50000)
		require.NoError(t, err)

		// wait for client to start transferring data
		wg := sync.WaitGroup{}
		wg.Add(1)
		_ = h.Client.SubscribeToEvents(func(event storagemarket.ClientEvent, deal storagemarket.ClientDeal) {
			if event == storagemarket.ClientEventDataTransferInitiated {
				ev := storagemarket.ClientEvents[event]
				t.Logf("event %s has happened on client", ev)

				if !hasConnectivity {
					t.Logf("disconnecting client and provider")
					// Simulate the connection to the remote peer going down
					require.NoError(t, h.TestData.MockNet.UnlinkPeers(host1.ID(), host2.ID()))
					require.NoError(t, h.TestData.MockNet.DisconnectPeers(host1.ID(), host2.ID()))
				}

				wg.Done()
			}
		})

		result := h.ProposeStorageDeal(t, &storagemarket.DataRef{TransferType: storagemarket.TTGraphsync, Root: h.PayloadCid}, false, false)
		proposalCid := result.ProposalCid
		t.Log("storage deal proposed")

		waitGroupWait(ctx, &wg)
		if !hasConnectivity {
			t.Log("network has been disconnected")
		}

		// Assert client is transferring data
		cd, err := client.GetLocalDeal(ctx, proposalCid)
		require.NoError(t, err)
		t.Logf("client state after stopping is %s", storagemarket.DealStates[cd.State])
		require.True(t, cd.State == storagemarket.StorageDealStartDataTransfer || cd.State == storagemarket.StorageDealTransferring)

		// Keep track of client states
		var clientErroredOut sync.WaitGroup
		var clientstates []storagemarket.StorageDealStatus

		// Client will only move to error state if
		// - client initiates cancel
		// - client receives cancel message from provider
		if cancelByClient || hasConnectivity {
			clientErroredOut.Add(1)
			_ = h.Client.SubscribeToEvents(func(event storagemarket.ClientEvent, deal storagemarket.ClientDeal) {
				if len(clientstates) == 0 || deal.State != clientstates[len(clientstates)-1] {
					clientstates = append(clientstates, deal.State)
				}

				if deal.State == storagemarket.StorageDealError {
					clientErroredOut.Done()
				}
			})
		}

		// Keep track of provider states
		var providerErroredOut sync.WaitGroup
		var providerstates []storagemarket.StorageDealStatus

		// Provider will only move to error state if
		// - provider initiates cancel
		// - provider receives cancel message from client
		if !cancelByClient || hasConnectivity {
			providerErroredOut.Add(1)
			_ = h.Provider.SubscribeToEvents(func(event storagemarket.ProviderEvent, deal storagemarket.MinerDeal) {
				if len(providerstates) == 0 || deal.State != providerstates[len(providerstates)-1] {
					providerstates = append(providerstates, deal.State)
				}

				if deal.State == storagemarket.StorageDealError {
					providerErroredOut.Done()
				}
			})
		}

		// Should be one in-progress channel
		chans, err := h.DTClient.InProgressChannels(ctx)
		require.NoError(t, err)
		require.Len(t, chans, 1)
		for _, ch := range chans {
			require.Equal(t, datatransfer.Ongoing, ch.Status())

			dt := h.DTClient
			if !cancelByClient {
				dt = h.DTProvider
			}

			// Simulate data transfer channel being cancelled
			chid := ch.ChannelID()
			if hasConnectivity {
				err := dt.CloseDataTransferChannel(ctx, chid)
				require.NoError(t, err)
			} else {
				// If the network is down, use a short timeout so that the test
				// doesn't take too long to complete
				ctx, closeCtxCancel := context.WithTimeout(ctx, 100*time.Millisecond)
				defer closeCtxCancel()
				err := dt.CloseDataTransferChannel(ctx, chid)
				require.Error(t, err)
			}
		}

		// Wait for the state machines to reach the error state
		waitGroupWait(ctx, &clientErroredOut)
		waitGroupWait(ctx, &providerErroredOut)

		// Make sure state machine passed through expected states
		possStates := []storagemarket.StorageDealStatus{
			storagemarket.StorageDealTransferring,
			storagemarket.StorageDealFailing,
			storagemarket.StorageDealError,
		}
		expClientStates := possStates[len(possStates)-len(clientstates):]
		assert.Equal(t, dealStatesToStrings(expClientStates), dealStatesToStrings(clientstates))
		expProviderStates := possStates[len(possStates)-len(providerstates):]
		assert.Equal(t, dealStatesToStrings(expProviderStates), dealStatesToStrings(providerstates))

		// Verify the error message for the deal is correct
		if cancelByClient || hasConnectivity {
			deals, err := client.ListLocalDeals(ctx)
			require.NoError(t, err)
			assert.Len(t, deals, 1)
			assert.Equal(t, "data transfer cancelled", deals[0].Message)
		}
		if !cancelByClient || hasConnectivity {
			pdeals, err := provider.ListLocalDeals()
			require.NoError(t, err)
			assert.Len(t, pdeals, 1)
			assert.Equal(t, "data transfer cancelled", pdeals[0].Message)
		}
	}

	t.Run("client cancel request good connectivity", func(t *testing.T) {
		run(t, true, true)
	})
	t.Run("client cancel request no connectivity", func(t *testing.T) {
		run(t, true, false)
	})
	t.Run("provider cancel request good connectivity", func(t *testing.T) {
		run(t, false, true)
	})
	t.Run("provider cancel request no connectivity", func(t *testing.T) {
		run(t, false, false)
	})
}

// waitGroupWait calls wg.Wait while respecting context cancellation
func waitGroupWait(ctx context.Context, wg *sync.WaitGroup) {
	done := make(chan struct{})
	go func() {
		wg.Wait()
		close(done)
	}()

	select {
	case <-ctx.Done():
	case <-done:
	}
}

func dealStatesToStrings(states []storagemarket.StorageDealStatus) []string {
	var out []string
	for _, state := range states {
		out = append(out, storagemarket.DealStates[state])
	}
	return out
}<|MERGE_RESOLUTION|>--- conflicted
+++ resolved
@@ -18,11 +18,7 @@
 	dtimpl "github.com/filecoin-project/go-data-transfer/impl"
 	dtnet "github.com/filecoin-project/go-data-transfer/network"
 	"github.com/filecoin-project/go-state-types/abi"
-<<<<<<< HEAD
-=======
-	"github.com/filecoin-project/go-state-types/big"
 	"github.com/filecoin-project/go-storedcounter"
->>>>>>> b4a5c7e9
 
 	"github.com/filecoin-project/go-fil-markets/shared"
 	"github.com/filecoin-project/go-fil-markets/shared_testutil"
@@ -83,11 +79,7 @@
 			_ = h.Client.SubscribeToEvents(clientSubscriber)
 
 			// set ask price where we'll accept any price
-<<<<<<< HEAD
 			err := h.Provider.SetAsk( /* big.NewInt(0), big.NewInt(0), */ 50_000)
-=======
-			err := h.Provider.SetAsk(big.NewInt(0), big.NewInt(0), 50000)
->>>>>>> b4a5c7e9
 			assert.NoError(t, err)
 
 			result := h.ProposeStorageDeal(t, &storagemarket.DataRef{TransferType: storagemarket.TTGraphsync, Root: h.PayloadCid}, true /* , false */)
@@ -323,11 +315,7 @@
 	shared_testutil.StartAndWaitForReady(ctx, t, h.Client)
 
 	// set ask price where we'll accept any price
-<<<<<<< HEAD
 	err := h.Provider.SetAsk( /* big.NewInt(0), big.NewInt(0), */ 50_000)
-=======
-	err := h.Provider.SetAsk(big.NewInt(0), big.NewInt(0), 50000)
->>>>>>> b4a5c7e9
 	require.NoError(t, err)
 
 	//h.DTClient.SubscribeToEvents(func(event datatransfer.Event, channelState datatransfer.ChannelState) {
@@ -523,11 +511,7 @@
 			shared_testutil.StartAndWaitForReady(ctx, t, h.Provider)
 
 			// set ask price where we'll accept any price
-<<<<<<< HEAD
 			err := h.Provider.SetAsk( /* big.NewInt(0), big.NewInt(0), */ 50_000)
-=======
-			err := h.Provider.SetAsk(big.NewInt(0), big.NewInt(0), 50000)
->>>>>>> b4a5c7e9
 			require.NoError(t, err)
 
 			wg := sync.WaitGroup{}
@@ -645,7 +629,7 @@
 		shared_testutil.StartAndWaitForReady(ctx, t, h.Client)
 
 		// set ask price where we'll accept any price
-		err := h.Provider.SetAsk(big.NewInt(0), big.NewInt(0), 50000)
+		err := h.Provider.SetAsk( /* big.NewInt(0), big.NewInt(0), */ 50000)
 		require.NoError(t, err)
 
 		// wait for client to start transferring data
