--- conflicted
+++ resolved
@@ -562,24 +562,4 @@
 			shared_testutil.AssertDealState(t, storagemarket.StorageDealExpired, pd.State)
 		})
 	}
-<<<<<<< HEAD
-}
-
-func (h *harness) ProposeStorageDeal(t *testing.T, dataRef *storagemarket.DataRef) *storagemarket.ProposeStorageDealResult {
-	result, err := h.Client.ProposeStorageDeal(
-		h.Ctx,
-		h.ProviderAddr,
-		&h.ProviderInfo,
-		dataRef,
-		h.Epoch+100,
-		h.Epoch+20100,
-		big.NewInt(1),
-		big.NewInt(0),
-		abi.RegisteredSealProof_StackedDrg2KiBV1,
-		0,
-	)
-	assert.NoError(t, err)
-	return result
-=======
->>>>>>> 1787146b
 }