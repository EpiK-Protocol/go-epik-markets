package storagemarket

import (
	"context"
	"io"

	"github.com/ipfs/go-cid"

	"github.com/filecoin-project/go-address"
	"github.com/filecoin-project/go-state-types/abi"
	"github.com/filecoin-project/go-state-types/crypto"
	"github.com/filecoin-project/go-state-types/exitcode"
	"github.com/filecoin-project/specs-actors/v2/actors/builtin/market"

	"github.com/filecoin-project/go-fil-markets/shared"
)

// DealSectorCommittedCallback is a callback that runs when a sector is committed
type DealSectorCommittedCallback func(err error)

// DealExpiredCallback is a callback that runs when a deal expires
type DealExpiredCallback func(err error)

// DealSlashedCallback is a callback that runs when a deal gets slashed
type DealSlashedCallback func(slashEpoch abi.ChainEpoch, err error)

// StorageCommon are common interfaces provided by a filecoin Node to both StorageClient and StorageProvider
type StorageCommon interface {

	// GetChainHead returns a tipset token for the current chain head
	GetChainHead(ctx context.Context) (shared.TipSetToken, abi.ChainEpoch, error)

	// Adds funds with the StorageMinerActor for a storage participant.  Used by both providers and clients.
	AddFunds(ctx context.Context, addr address.Address, amount abi.TokenAmount) (cid.Cid, error)

	// ReserveFunds reserves the given amount of funds is ensures it is available for the deal
	ReserveFunds(ctx context.Context, wallet, addr address.Address, amt abi.TokenAmount) (cid.Cid, error)

	// ReleaseFunds releases funds reserved with ReserveFunds
	ReleaseFunds(ctx context.Context, addr address.Address, amt abi.TokenAmount) error

	// GetBalance returns locked/unlocked for a storage participant.  Used by both providers and clients.
	GetBalance(ctx context.Context, addr address.Address, tok shared.TipSetToken) (Balance, error)

	// VerifySignature verifies a given set of data was signed properly by a given address's private key
	VerifySignature(ctx context.Context, signature crypto.Signature, signer address.Address, plaintext []byte, tok shared.TipSetToken) (bool, error)

	// WaitForMessage waits until a message appears on chain. If it is already on chain, the callback is called immediately
	WaitForMessage(ctx context.Context, mcid cid.Cid, onCompletion func(exitcode.ExitCode, []byte, cid.Cid, error) error) error

	// SignsBytes signs the given data with the given address's private key
	SignBytes(ctx context.Context, signer address.Address, b []byte) (*crypto.Signature, error)

	/* // DealProviderCollateralBounds returns the min and max collateral a storage provider can issue.
	DealProviderCollateralBounds(ctx context.Context, size abi.PaddedPieceSize, isVerified bool) (abi.TokenAmount, abi.TokenAmount, error) */

	// OnDealSectorCommitted waits for a deal's sector to be sealed and proved, indicating the deal is active
	OnDealSectorCommitted(ctx context.Context, provider address.Address, dealID abi.DealID, proposal market.DealProposal, publishCid *cid.Cid, cb DealSectorCommittedCallback) error

	// OnDealExpiredOrSlashed registers callbacks to be called when the deal expires or is slashed
	OnDealExpiredOrSlashed(ctx context.Context, dealID abi.DealID, onDealExpired DealExpiredCallback, onDealSlashed DealSlashedCallback) error
}

// PackingResult returns information about how a deal was put into a sector
type PackingResult struct {
	SectorNumber abi.SectorNumber
	Offset       abi.PaddedPieceSize
	Size         abi.PaddedPieceSize
}

// StorageProviderNode are node dependencies for a StorageProvider
type StorageProviderNode interface {
	StorageCommon

	// PublishDeals publishes a deal on chain, returns the message cid, but does not wait for message to appear
	PublishDeals(ctx context.Context, deal MinerDeal) (cid.Cid, error)

	// OnDealComplete is called when a deal is complete and on chain, and data has been transferred and is ready to be added to a sector
	OnDealComplete(ctx context.Context, deal MinerDeal, pieceSize abi.UnpaddedPieceSize, pieceReader io.Reader) (*PackingResult, error)

	// GetMinerWorkerAddress returns the worker address associated with a miner
	GetMinerWorkerAddress(ctx context.Context, addr address.Address, tok shared.TipSetToken) (address.Address, error)

	// LocatePieceForDealWithinSector looks up a given dealID in the miners sectors, and returns its sectorID and location
	LocatePieceForDealWithinSector(ctx context.Context, dealID abi.DealID, tok shared.TipSetToken) (sectorID abi.SectorNumber, offset abi.PaddedPieceSize, length abi.PaddedPieceSize, err error)

<<<<<<< HEAD
	/* // GetDataCap gets the current data cap for addr
	GetDataCap(ctx context.Context, addr address.Address, tok shared.TipSetToken) (*verifreg.DataCap, error) */
=======
	// GetDataCap gets the current data cap for addr
	GetDataCap(ctx context.Context, addr address.Address, tok shared.TipSetToken) (*verifreg.DataCap, error)

	// GetProofType gets the current seal proof type for the given miner.
	GetProofType(ctx context.Context, addr address.Address, tok shared.TipSetToken) (abi.RegisteredSealProof, error)
>>>>>>> eca251a9
}

// StorageClientNode are node dependencies for a StorageClient
type StorageClientNode interface {
	StorageCommon

	// GetStorageProviders returns information about known miners
	ListStorageProviders(ctx context.Context, tok shared.TipSetToken) ([]*StorageProviderInfo, error)

	// ValidatePublishedDeal verifies a deal is published on chain and returns the dealID
	ValidatePublishedDeal(ctx context.Context, deal ClientDeal) (abi.DealID, error)

	// SignProposal signs a DealProposal
	SignProposal(ctx context.Context, signer address.Address, proposal market.DealProposal) (*market.ClientDealProposal, error)

	// GetDefaultWalletAddress returns the address for this client
	GetDefaultWalletAddress(ctx context.Context) (address.Address, error)

	// GetMinerInfo returns info for a single miner with the given address
	GetMinerInfo(ctx context.Context, maddr address.Address, tok shared.TipSetToken) (*StorageProviderInfo, error)
}<|MERGE_RESOLUTION|>--- conflicted
+++ resolved
@@ -84,16 +84,11 @@
 	// LocatePieceForDealWithinSector looks up a given dealID in the miners sectors, and returns its sectorID and location
 	LocatePieceForDealWithinSector(ctx context.Context, dealID abi.DealID, tok shared.TipSetToken) (sectorID abi.SectorNumber, offset abi.PaddedPieceSize, length abi.PaddedPieceSize, err error)
 
-<<<<<<< HEAD
 	/* // GetDataCap gets the current data cap for addr
 	GetDataCap(ctx context.Context, addr address.Address, tok shared.TipSetToken) (*verifreg.DataCap, error) */
-=======
-	// GetDataCap gets the current data cap for addr
-	GetDataCap(ctx context.Context, addr address.Address, tok shared.TipSetToken) (*verifreg.DataCap, error)
 
 	// GetProofType gets the current seal proof type for the given miner.
 	GetProofType(ctx context.Context, addr address.Address, tok shared.TipSetToken) (abi.RegisteredSealProof, error)
->>>>>>> eca251a9
 }
 
 // StorageClientNode are node dependencies for a StorageClient
