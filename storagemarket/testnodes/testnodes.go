// Package testnodes contains stubbed implementations of the StorageProviderNode
// and StorageClientNode interface to simulate communications with a filecoin node
package testnodes

import (
	"context"
	"errors"
	"io"
	"io/ioutil"
	"testing"

	"github.com/ipfs/go-cid"
	"github.com/stretchr/testify/require"

	"github.com/filecoin-project/go-address"
	"github.com/filecoin-project/go-state-types/abi"
	"github.com/filecoin-project/go-state-types/big"
	"github.com/filecoin-project/go-state-types/crypto"
	"github.com/filecoin-project/go-state-types/exitcode"
	"github.com/filecoin-project/specs-actors/v2/actors/builtin/market"

	"github.com/filecoin-project/go-fil-markets/shared"
	"github.com/filecoin-project/go-fil-markets/shared_testutil"
	"github.com/filecoin-project/go-fil-markets/storagemarket"
)

// Below fake node implementations

// StorageMarketState represents a state for the storage market that can be inspected
// - methods on the provider nodes will affect this state
type StorageMarketState struct {
	TipSetToken shared.TipSetToken
	Epoch       abi.ChainEpoch
	DealID      abi.DealID
	Balances    map[address.Address]abi.TokenAmount
	Providers   map[address.Address]*storagemarket.StorageProviderInfo
}

// NewStorageMarketState returns a new empty state for the storage market
func NewStorageMarketState() *StorageMarketState {
	return &StorageMarketState{
		Epoch:     0,
		DealID:    0,
		Balances:  map[address.Address]abi.TokenAmount{},
		Providers: map[address.Address]*storagemarket.StorageProviderInfo{},
	}
}

// AddFunds adds funds for a given address in the storage market
func (sma *StorageMarketState) AddFunds(addr address.Address, amount abi.TokenAmount) {
	if existing, ok := sma.Balances[addr]; ok {
		sma.Balances[addr] = big.Add(existing, amount)
	} else {
		sma.Balances[addr] = amount
	}
}

// Balance returns the balance of a given address in the market
func (sma *StorageMarketState) Balance(addr address.Address) storagemarket.Balance {
	if existing, ok := sma.Balances[addr]; ok {
		return storagemarket.Balance{Locked: big.NewInt(0), Available: existing}
	}
	return storagemarket.Balance{Locked: big.NewInt(0), Available: big.NewInt(0)}
}

// StateKey returns a state key with the storage market states set Epoch
func (sma *StorageMarketState) StateKey() (shared.TipSetToken, abi.ChainEpoch) {
	return sma.TipSetToken, sma.Epoch
}

// FakeCommonNode implements common methods for the storage & client node adapters
// where responses are stubbed
type FakeCommonNode struct {
	SMState                    *StorageMarketState
	DealFunds                  *shared_testutil.TestDealFunds
	AddFundsCid                cid.Cid
	ReserveFundsError          error
	VerifySignatureFails       bool
	GetBalanceError            error
	GetChainHeadError          error
	SignBytesError             error
	PreCommittedSectorNumber   abi.SectorNumber
	PreCommittedIsActive       bool
	DealPreCommittedSyncError  error
	DealPreCommittedAsyncError error
	DealCommittedSyncError     error
	DealCommittedAsyncError    error
	WaitForDealCompletionError error
	OnDealExpiredError         error
	OnDealSlashedError         error
	OnDealSlashedEpoch         abi.ChainEpoch

	WaitForMessageBlocks    bool
	WaitForMessageError     error
	WaitForMessageExitCode  exitcode.ExitCode
	WaitForMessageRetBytes  []byte
	WaitForMessageFinalCid  cid.Cid
	WaitForMessageNodeError error
	WaitForMessageCalls     []cid.Cid

	DelayFakeCommonNode DelayFakeCommonNode
}

// DelayFakeCommonNode allows configuring delay in the FakeCommonNode functions
type DelayFakeCommonNode struct {
	OnDealSectorPreCommitted     bool
	OnDealSectorPreCommittedChan chan struct{}

	OnDealSectorCommitted     bool
	OnDealSectorCommittedChan chan struct{}

	OnDealExpiredOrSlashed     bool
	OnDealExpiredOrSlashedChan chan struct{}

	ValidatePublishedDeal     bool
	ValidatePublishedDealChan chan struct{}
}

// GetChainHead returns the state id in the storage market state
func (n *FakeCommonNode) GetChainHead(ctx context.Context) (shared.TipSetToken, abi.ChainEpoch, error) {
	if n.GetChainHeadError == nil {
		key, epoch := n.SMState.StateKey()
		return key, epoch, nil
	}

	return []byte{}, 0, n.GetChainHeadError
}

// AddFunds adds funds to the given actor in the storage market state
func (n *FakeCommonNode) AddFunds(ctx context.Context, addr address.Address, amount abi.TokenAmount) (cid.Cid, error) {
	n.SMState.AddFunds(addr, amount)
	return n.AddFundsCid, nil
}

// ReserveFunds reserves funds required for a deal with the storage market actor
func (n *FakeCommonNode) ReserveFunds(ctx context.Context, wallet, addr address.Address, amt abi.TokenAmount) (cid.Cid, error) {
	if n.ReserveFundsError == nil {
		_, _ = n.DealFunds.Reserve(amt)
		balance := n.SMState.Balance(addr)
		if balance.Available.LessThan(amt) {
			return n.AddFunds(ctx, addr, big.Sub(amt, balance.Available))
		}
	}

	return cid.Undef, n.ReserveFundsError
}

// ReleaseFunds releases funds reserved with ReserveFunds
func (n *FakeCommonNode) ReleaseFunds(ctx context.Context, addr address.Address, amt abi.TokenAmount) error {
	n.DealFunds.Release(amt)
	return nil
}

// WaitForMessage simulates waiting for a message to appear on chain
func (n *FakeCommonNode) WaitForMessage(ctx context.Context, mcid cid.Cid, onCompletion func(exitcode.ExitCode, []byte, cid.Cid, error) error) error {
	n.WaitForMessageCalls = append(n.WaitForMessageCalls, mcid)

	if n.WaitForMessageError != nil {
		return n.WaitForMessageError
	}

	if n.WaitForMessageBlocks {
		// just leave the test node in this state to simulate a long operation
		return nil
	}

	finalCid := n.WaitForMessageFinalCid
	if finalCid.Equals(cid.Undef) {
		finalCid = mcid
	}

	return onCompletion(n.WaitForMessageExitCode, n.WaitForMessageRetBytes, finalCid, n.WaitForMessageNodeError)
}

// GetBalance returns the funds in the storage market state
func (n *FakeCommonNode) GetBalance(ctx context.Context, addr address.Address, tok shared.TipSetToken) (storagemarket.Balance, error) {
	if n.GetBalanceError == nil {
		return n.SMState.Balance(addr), nil
	}
	return storagemarket.Balance{}, n.GetBalanceError
}

// VerifySignature just always returns true, for now
func (n *FakeCommonNode) VerifySignature(ctx context.Context, signature crypto.Signature, addr address.Address, data []byte, tok shared.TipSetToken) (bool, error) {
	return !n.VerifySignatureFails, nil
}

// SignBytes simulates signing data by returning a test signature
func (n *FakeCommonNode) SignBytes(ctx context.Context, signer address.Address, b []byte) (*crypto.Signature, error) {
	if n.SignBytesError == nil {
		return shared_testutil.MakeTestSignature(), nil
	}
	return nil, n.SignBytesError
}

/* func (n *FakeCommonNode) DealProviderCollateralBounds(ctx context.Context, size abi.PaddedPieceSize, isVerified bool) (abi.TokenAmount, abi.TokenAmount, error) {
	return abi.NewTokenAmount(5000), builtin.TotalFilecoin, nil
} */

// OnDealSectorPreCommitted returns immediately, and returns stubbed errors
func (n *FakeCommonNode) OnDealSectorPreCommitted(ctx context.Context, provider address.Address, dealID abi.DealID, proposal market.DealProposal, publishCid *cid.Cid, cb storagemarket.DealSectorPreCommittedCallback) error {
	if n.DelayFakeCommonNode.OnDealSectorPreCommitted {
		select {
		case <-ctx.Done():
			return ctx.Err()
		case <-n.DelayFakeCommonNode.OnDealSectorPreCommittedChan:
		}
	}
	if n.DealPreCommittedSyncError == nil {
		cb(n.PreCommittedSectorNumber, n.PreCommittedIsActive, n.DealPreCommittedAsyncError)
	}
	return n.DealPreCommittedSyncError
}

// OnDealSectorCommitted returns immediately, and returns stubbed errors
func (n *FakeCommonNode) OnDealSectorCommitted(ctx context.Context, provider address.Address, dealID abi.DealID, sectorNumber abi.SectorNumber, proposal market.DealProposal, publishCid *cid.Cid, cb storagemarket.DealSectorCommittedCallback) error {
	if n.DelayFakeCommonNode.OnDealSectorCommitted {
		select {
		case <-ctx.Done():
			return ctx.Err()
		case <-n.DelayFakeCommonNode.OnDealSectorCommittedChan:
		}
	}
	if n.DealCommittedSyncError == nil {
		cb(n.DealCommittedAsyncError)
	}
	return n.DealCommittedSyncError
}

// OnDealExpiredOrSlashed simulates waiting for a deal to be expired or slashed, but provides stubbed behavior
func (n *FakeCommonNode) OnDealExpiredOrSlashed(ctx context.Context, dealID abi.DealID, onDealExpired storagemarket.DealExpiredCallback, onDealSlashed storagemarket.DealSlashedCallback) error {
	if n.DelayFakeCommonNode.OnDealExpiredOrSlashed {
		select {
		case <-ctx.Done():
			return ctx.Err()
		case <-n.DelayFakeCommonNode.OnDealExpiredOrSlashedChan:
		}
	}

	if n.WaitForDealCompletionError != nil {
		return n.WaitForDealCompletionError
	}

	if n.OnDealSlashedError != nil {
		onDealSlashed(abi.ChainEpoch(0), n.OnDealSlashedError)
		return nil
	}

	if n.OnDealExpiredError != nil {
		onDealExpired(n.OnDealExpiredError)
		return nil
	}

	if n.OnDealSlashedEpoch == 0 {
		onDealExpired(nil)
		return nil
	}

	onDealSlashed(n.OnDealSlashedEpoch, nil)
	return nil
}

var _ storagemarket.StorageCommon = (*FakeCommonNode)(nil)

// FakeClientNode is a node adapter for a storage client whose responses
// are stubbed
type FakeClientNode struct {
	FakeCommonNode
	ClientAddr              address.Address
	MinerAddr               address.Address
	WorkerAddr              address.Address
	ValidationError         error
	ValidatePublishedDealID abi.DealID
	ValidatePublishedError  error
	ExpectedMinerInfos      []address.Address
	receivedMinerInfos      []address.Address
}

// ListStorageProviders lists the providers in the storage market state
func (n *FakeClientNode) ListStorageProviders(ctx context.Context, tok shared.TipSetToken) ([]*storagemarket.StorageProviderInfo, error) {
	providers := make([]*storagemarket.StorageProviderInfo, 0, len(n.SMState.Providers))
	for _, provider := range n.SMState.Providers {
		providers = append(providers, provider)
	}
	return providers, nil
}

// ValidatePublishedDeal always succeeds
func (n *FakeClientNode) ValidatePublishedDeal(ctx context.Context, deal storagemarket.ClientDeal) (abi.DealID, error) {
	if n.DelayFakeCommonNode.ValidatePublishedDeal {
		select {
		case <-ctx.Done():
			return 0, ctx.Err()
		case <-n.DelayFakeCommonNode.ValidatePublishedDealChan:
		}
	}

	return n.ValidatePublishedDealID, n.ValidatePublishedError
}

// SignProposal signs a deal with a dummy signature
func (n *FakeClientNode) SignProposal(ctx context.Context, signer address.Address, proposal market.DealProposal) (*market.ClientDealProposal, error) {
	return &market.ClientDealProposal{
		Proposal:        proposal,
		ClientSignature: *shared_testutil.MakeTestSignature(),
	}, nil
}

// GetDefaultWalletAddress returns a stubbed ClientAddr
func (n *FakeClientNode) GetDefaultWalletAddress(ctx context.Context) (address.Address, error) {
	return n.ClientAddr, nil
}

// GetMinerInfo returns stubbed information for the first miner in storage market state
func (n *FakeClientNode) GetMinerInfo(ctx context.Context, maddr address.Address, tok shared.TipSetToken) (*storagemarket.StorageProviderInfo, error) {
	n.receivedMinerInfos = append(n.receivedMinerInfos, maddr)
	info, ok := n.SMState.Providers[maddr]
	if !ok {
		return nil, errors.New("Provider not found")
	}
	return info, nil
}

func (n *FakeClientNode) VerifyExpectations(t *testing.T) {
	require.Equal(t, n.ExpectedMinerInfos, n.receivedMinerInfos)
}

var _ storagemarket.StorageClientNode = (*FakeClientNode)(nil)

// FakeProviderNode implements functions specific to the StorageProviderNode
type FakeProviderNode struct {
	FakeCommonNode
	MinerAddr                           address.Address
	MinerWorkerError                    error
	PieceLength                         uint64
	PieceSectorID                       uint64
	PublishDealID                       abi.DealID
	PublishDealsError                   error
	WaitForPublishDealsError            error
	OnDealCompleteError                 error
	LastOnDealCompleteBytes             []byte
	OnDealCompleteCalls                 []storagemarket.MinerDeal
	LocatePieceForDealWithinSectorError error
	/* DataCap                             *verifreg.DataCap */
	GetDataCapErr error
}

// PublishDeals simulates publishing a deal by adding it to the storage market state
func (n *FakeProviderNode) PublishDeals(ctx context.Context, deal storagemarket.MinerDeal) (cid.Cid, error) {
	if n.PublishDealsError == nil {
		return shared_testutil.GenerateCids(1)[0], nil
	}
	return cid.Undef, n.PublishDealsError
}

// WaitForPublishDeals simulates waiting for the deal to be published and
// calling the callback with the results
func (n *FakeProviderNode) WaitForPublishDeals(ctx context.Context, mcid cid.Cid, proposal market.DealProposal) (*storagemarket.PublishDealsWaitResult, error) {
	if n.WaitForPublishDealsError != nil {
		return nil, n.WaitForPublishDealsError
	}

	finalCid := n.WaitForMessageFinalCid
	if finalCid.Equals(cid.Undef) {
		finalCid = mcid
	}

	return &storagemarket.PublishDealsWaitResult{
		DealID:   n.PublishDealID,
		FinalCid: finalCid,
	}, nil
}

// OnDealComplete simulates passing of the deal to the storage miner, and does nothing
func (n *FakeProviderNode) OnDealComplete(ctx context.Context, deal storagemarket.MinerDeal, pieceSize abi.UnpaddedPieceSize, pieceReader io.Reader) (*storagemarket.PackingResult, error) {
	n.OnDealCompleteCalls = append(n.OnDealCompleteCalls, deal)
	n.LastOnDealCompleteBytes, _ = ioutil.ReadAll(pieceReader)
	// TODO: probably need to return some mock value here
	return &storagemarket.PackingResult{}, n.OnDealCompleteError
}

// GetMinerWorkerAddress returns the address specified by MinerAddr
func (n *FakeProviderNode) GetMinerWorkerAddress(ctx context.Context, miner address.Address, tok shared.TipSetToken) (address.Address, error) {
	if n.MinerWorkerError == nil {
		return n.MinerAddr, nil
	}
	return address.Undef, n.MinerWorkerError
}

<<<<<<< HEAD
// LocatePieceForDealWithinSector returns stubbed data for a pieces location in a sector
func (n *FakeProviderNode) LocatePieceForDealWithinSector(ctx context.Context, dealID abi.DealID, tok shared.TipSetToken) (sectorID abi.SectorNumber, offset abi.PaddedPieceSize, length abi.PaddedPieceSize, err error) {
	if n.LocatePieceForDealWithinSectorError == nil {
		return abi.SectorNumber(n.PieceSectorID), 0, abi.PaddedPieceSize(n.PieceLength), nil
	}
	return 0, 0, 0, n.LocatePieceForDealWithinSectorError
}

/* // GetDataCap gets the current data cap for addr
=======
// GetDataCap gets the current data cap for addr
>>>>>>> e91085d1
func (n *FakeProviderNode) GetDataCap(ctx context.Context, addr address.Address, tok shared.TipSetToken) (*verifreg.DataCap, error) {
	return n.DataCap, n.GetDataCapErr
} */

// GetProofType returns the miner's proof type.
func (n *FakeProviderNode) GetProofType(ctx context.Context, addr address.Address, tok shared.TipSetToken) (abi.RegisteredSealProof, error) {
	return abi.RegisteredSealProof_StackedDrg2KiBV1, nil
}

var _ storagemarket.StorageProviderNode = (*FakeProviderNode)(nil)<|MERGE_RESOLUTION|>--- conflicted
+++ resolved
@@ -341,8 +341,8 @@
 	LastOnDealCompleteBytes             []byte
 	OnDealCompleteCalls                 []storagemarket.MinerDeal
 	LocatePieceForDealWithinSectorError error
-	/* DataCap                             *verifreg.DataCap */
-	GetDataCapErr error
+	// DataCap                             *verifreg.DataCap
+	// GetDataCapErr error
 }
 
 // PublishDeals simulates publishing a deal by adding it to the storage market state
@@ -387,22 +387,10 @@
 	return address.Undef, n.MinerWorkerError
 }
 
-<<<<<<< HEAD
-// LocatePieceForDealWithinSector returns stubbed data for a pieces location in a sector
-func (n *FakeProviderNode) LocatePieceForDealWithinSector(ctx context.Context, dealID abi.DealID, tok shared.TipSetToken) (sectorID abi.SectorNumber, offset abi.PaddedPieceSize, length abi.PaddedPieceSize, err error) {
-	if n.LocatePieceForDealWithinSectorError == nil {
-		return abi.SectorNumber(n.PieceSectorID), 0, abi.PaddedPieceSize(n.PieceLength), nil
-	}
-	return 0, 0, 0, n.LocatePieceForDealWithinSectorError
-}
-
-/* // GetDataCap gets the current data cap for addr
-=======
 // GetDataCap gets the current data cap for addr
->>>>>>> e91085d1
-func (n *FakeProviderNode) GetDataCap(ctx context.Context, addr address.Address, tok shared.TipSetToken) (*verifreg.DataCap, error) {
-	return n.DataCap, n.GetDataCapErr
-} */
+// func (n *FakeProviderNode) GetDataCap(ctx context.Context, addr address.Address, tok shared.TipSetToken) (*verifreg.DataCap, error) {
+// 	return n.DataCap, n.GetDataCapErr
+// }
 
 // GetProofType returns the miner's proof type.
 func (n *FakeProviderNode) GetProofType(ctx context.Context, addr address.Address, tok shared.TipSetToken) (abi.RegisteredSealProof, error) {
