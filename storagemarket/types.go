--- conflicted
+++ resolved
@@ -110,249 +110,6 @@
 // ClientDeal is the local state tracked for a deal by a StorageClient
 type ClientDeal struct {
 	market.ClientDealProposal
-<<<<<<< HEAD
-	ProposalCid      cid.Cid
-	AddFundsCid      *cid.Cid
-	State            StorageDealStatus
-	Miner            peer.ID
-	MinerWorker      address.Address
-	DealID           abi.DealID
-	DataRef          *DataRef
-	Message          string
-	PublishMessage   *cid.Cid
-	ConnectionClosed bool
-}
-
-type ClientEvent uint64
-
-const (
-	// ClientEventOpen indicates a new deal was started
-	ClientEventOpen ClientEvent = iota
-
-	// ClientEventEnsureFundsFailed happens when attempting to ensure the client has enough funds available fails
-	ClientEventEnsureFundsFailed
-
-	// ClientEventFundingInitiated happens when a client has sent a message adding funds to its balance
-	ClientEventFundingInitiated
-
-	// ClientEventFundsEnsured happens when a client successfully ensures it has funds for a deal
-	ClientEventFundsEnsured
-
-	// ClientEventWriteProposalFailed indicates an attempt to send a deal proposal to a provider failed
-	ClientEventWriteProposalFailed
-
-	// ClientEventDealProposed happens when a new proposal is sent to a provider
-	ClientEventDealProposed
-
-	// ClientEventDataTransferInitiated happens when piece data transfer has started
-	ClientEventDataTransferInitiated
-
-	// ClientEventDataTransferComplete happens when piece data transfer has been completed
-	ClientEventDataTransferComplete
-
-	// ClientEventDataTransferFailed happens the client can't initiate a push data transfer to the provider
-	ClientEventDataTransferFailed
-
-	// ClientEventReadResponseFailed means a network error occurred reading a deal response
-	ClientEventReadResponseFailed
-
-	// ClientEventResponseVerificationFailed means a response was not verified
-	ClientEventResponseVerificationFailed
-
-	// ClientEventResponseDealDidNotMatch means a response was sent for the wrong deal
-	ClientEventResponseDealDidNotMatch
-
-	// ClientEventUnexpectedDealState means a response was sent but the state wasn't what we expected
-	ClientEventUnexpectedDealState
-
-	// ClientEventStreamCloseError happens when an attempt to close a deals stream fails
-	ClientEventStreamCloseError
-
-	// ClientEventDealRejected happens when the provider does not accept a deal
-	ClientEventDealRejected
-
-	// ClientEventDealAccepted happens when a client receives a response accepting a deal from a provider
-	ClientEventDealAccepted
-
-	// ClientEventDealPublishFailed happens when a client cannot verify a deal was published
-	ClientEventDealPublishFailed
-
-	// ClientEventDealPublished happens when a deal is successfully published
-	ClientEventDealPublished
-
-	// ClientEventDealActivationFailed happens when a client cannot verify a deal was activated
-	ClientEventDealActivationFailed
-
-	// ClientEventDealActivated happens when a deal is successfully activated
-	ClientEventDealActivated
-
-	// ClientEventFailed happens when a deal terminates in failure
-	ClientEventFailed
-
-	// ClientEventRestart is used to resume the deal after a state machine shutdown
-	ClientEventRestart
-)
-
-// ClientEvents maps client event codes to string names
-var ClientEvents = map[ClientEvent]string{
-	ClientEventOpen:                       "ClientEventOpen",
-	ClientEventEnsureFundsFailed:          "ClientEventEnsureFundsFailed",
-	ClientEventFundingInitiated:           "ClientEventFundingInitiated",
-	ClientEventFundsEnsured:               "ClientEventFundsEnsured",
-	ClientEventWriteProposalFailed:        "ClientEventWriteProposalFailed",
-	ClientEventDealProposed:               "ClientEventDealProposed",
-	ClientEventDataTransferInitiated:      "ClientEventDataTransferInitiated",
-	ClientEventDataTransferComplete:       "ClientEventDataTransferComplete",
-	ClientEventDataTransferFailed:         "ClientEventDataTransferFailed",
-	ClientEventReadResponseFailed:         "ClientEventReadResponseFailed",
-	ClientEventResponseVerificationFailed: "ClientEventResponseVerificationFailed",
-	ClientEventResponseDealDidNotMatch:    "ClientEventResponseDealDidNotMatch",
-	ClientEventUnexpectedDealState:        "ClientEventUnexpectedDealState",
-	ClientEventStreamCloseError:           "ClientEventStreamCloseError",
-	ClientEventDealRejected:               "ClientEventDealRejected",
-	ClientEventDealAccepted:               "ClientEventDealAccepted",
-	ClientEventDealPublishFailed:          "ClientEventDealPublishFailed",
-	ClientEventDealPublished:              "ClientEventDealPublished",
-	ClientEventDealActivationFailed:       "ClientEventDealActivationFailed",
-	ClientEventDealActivated:              "ClientEventDealActivated",
-	ClientEventFailed:                     "ClientEventFailed",
-	ClientEventRestart:                    "ClientEventRestart",
-}
-
-// StorageDeal is a local combination of a proposal and a current deal state
-type StorageDeal struct {
-	market.DealProposal
-	market.DealState
-}
-
-type DealSectorCommittedCallback func(err error)
-type FundsAddedCallback func(err error)
-type DealsPublishedCallback func(err error)
-type MessagePublishedCallback func(mcid cid.Cid, err error)
-
-// Subscriber is a callback that is called when events are emitted
-type ProviderSubscriber func(event ProviderEvent, deal MinerDeal)
-type ClientSubscriber func(event ClientEvent, deal ClientDeal)
-
-// StorageProvider provides an interface to the storage market for a single
-// storage miner.
-type StorageProvider interface {
-	Start(ctx context.Context) error
-
-	Stop() error
-
-	// SetAsk configures the storage miner's ask with the provided price,
-	// duration, and options. Any previously-existing ask is replaced.
-	SetAsk(price abi.TokenAmount, duration abi.ChainEpoch, options ...StorageAskOption) error
-
-	// GetAsk returns the storage miner's ask, or nil if one does not exist.
-	GetAsk() *SignedStorageAsk
-
-	// ListDeals lists on-chain deals associated with this storage provider
-	ListDeals(ctx context.Context) ([]StorageDeal, error)
-
-	// ListLocalDeals lists deals processed by this storage provider
-	ListLocalDeals() ([]MinerDeal, error)
-
-	// AddStorageCollateral adds storage collateral
-	AddStorageCollateral(ctx context.Context, amount abi.TokenAmount) error
-
-	// GetStorageCollateral returns the current collateral balance
-	GetStorageCollateral(ctx context.Context) (Balance, error)
-
-	ImportDataForDeal(ctx context.Context, propCid cid.Cid, data io.Reader) error
-
-	SubscribeToEvents(subscriber ProviderSubscriber) shared.Unsubscribe
-}
-
-type StorageFunds interface {
-	// Adds funds with the StorageMinerActor for a storage participant.  Used by both providers and clients.
-	AddFunds(ctx context.Context, addr address.Address, amount abi.TokenAmount) (cid.Cid, error)
-
-	// Ensures that a storage market participant has a certain amount of available funds
-	// If additional funds are needed, they will be sent from the 'wallet' address
-	// callback is immediately called if sufficient funds are available
-	EnsureFunds(ctx context.Context, addr, wallet address.Address, amount abi.TokenAmount, tok shared.TipSetToken) (cid.Cid, error)
-
-	// GetBalance returns locked/unlocked for a storage participant.  Used by both providers and clients.
-	GetBalance(ctx context.Context, addr address.Address, tok shared.TipSetToken) (Balance, error)
-
-	// Verify a signature against an address + data
-	VerifySignature(ctx context.Context, signature crypto.Signature, signer address.Address, plaintext []byte, tok shared.TipSetToken) (bool, error)
-
-	WaitForMessage(ctx context.Context, mcid cid.Cid, onCompletion func(exitcode.ExitCode, []byte, error) error) error
-}
-
-// Node dependencies for a StorageProvider
-type StorageProviderNode interface {
-	StorageFunds
-
-	GetChainHead(ctx context.Context) (shared.TipSetToken, abi.ChainEpoch, error)
-
-	// Publishes deal on chain, returns the message cid, but does not wait for message to appear
-	PublishDeals(ctx context.Context, deal MinerDeal) (cid.Cid, error)
-
-	// ListProviderDeals lists all deals associated with a storage provider
-	ListProviderDeals(ctx context.Context, addr address.Address, tok shared.TipSetToken) ([]StorageDeal, error)
-
-	// Called when a deal is complete and on chain, and data has been transferred and is ready to be added to a sector
-	OnDealComplete(ctx context.Context, deal MinerDeal, pieceSize abi.UnpaddedPieceSize, pieceReader io.Reader) error
-
-	// returns the provider info
-	GetMinerInfo(ctx context.Context, maddr address.Address, tok shared.TipSetToken) (*StorageProviderInfo, error)
-
-	// returns the worker address associated with a miner
-	GetMinerWorkerAddress(ctx context.Context, addr address.Address, tok shared.TipSetToken) (address.Address, error)
-
-	// Signs bytes
-	SignBytes(ctx context.Context, signer address.Address, b []byte) (*crypto.Signature, error)
-
-	OnDealSectorCommitted(ctx context.Context, provider address.Address, dealID abi.DealID, cb DealSectorCommittedCallback) error
-
-	LocatePieceForDealWithinSector(ctx context.Context, dealID abi.DealID, tok shared.TipSetToken) (sectorID uint64, offset uint64, length uint64, err error)
-}
-
-// Node dependencies for a StorageClient
-type StorageClientNode interface {
-	StorageFunds
-
-	GetChainHead(ctx context.Context) (shared.TipSetToken, abi.ChainEpoch, error)
-
-	// ListClientDeals lists all on-chain deals associated with a storage client
-	ListClientDeals(ctx context.Context, addr address.Address, tok shared.TipSetToken) ([]StorageDeal, error)
-
-	// GetProviderInfo returns information about a single storage provider
-	//GetProviderInfo(stateId StateID, addr Address) *StorageProviderInfo
-
-	// GetStorageProviders returns information about known miners
-	ListStorageProviders(ctx context.Context, tok shared.TipSetToken) ([]*StorageProviderInfo, error)
-
-	// Subscribes to storage market actor state changes for a given address.
-	// TODO: Should there be a timeout option for this?  In the case that we are waiting for funds to be deposited and it never happens?
-	//SubscribeStorageMarketEvents(addr Address, handler StorageMarketEventHandler) (SubID, error)
-
-	// Cancels a subscription
-	//UnsubscribeStorageMarketEvents(subId SubID)
-	ValidatePublishedDeal(ctx context.Context, deal ClientDeal) (abi.DealID, error)
-
-	// SignProposal signs a proposal
-	SignProposal(ctx context.Context, signer address.Address, proposal market.DealProposal) (*market.ClientDealProposal, error)
-
-	GetDefaultWalletAddress(ctx context.Context) (address.Address, error)
-
-	OnDealSectorCommitted(ctx context.Context, provider address.Address, dealID abi.DealID, cb DealSectorCommittedCallback) error
-
-	ValidateAskSignature(ctx context.Context, ask *SignedStorageAsk, tok shared.TipSetToken) (bool, error)
-	// GetMinerInfo returns info for a single miner with the given address
-	GetMinerInfo(ctx context.Context, maddr address.Address, tok shared.TipSetToken) (*StorageProviderInfo, error)
-}
-
-type StorageClientProofs interface {
-	//GeneratePieceCommitment(piece io.Reader, pieceSize uint64) (CommP, error)
-}
-
-// Closely follows the MinerInfo struct in the spec
-=======
 	ProposalCid       cid.Cid
 	AddFundsCid       *cid.Cid
 	State             StorageDealStatus
@@ -374,7 +131,6 @@
 
 // StorageProviderInfo describes on chain information about a StorageProvider
 // (use QueryAsk to determine more specific deal parameters)
->>>>>>> 1787146b
 type StorageProviderInfo struct {
 	Address     address.Address // actor address
 	Owner       address.Address
@@ -427,42 +183,8 @@
 	Bounty string
 }
 
-<<<<<<< HEAD
-// The interface provided by the module to the outside world for storage clients.
-type StorageClient interface {
-	Start(ctx context.Context) error
+}
 
-	Stop() error
-
-	// ListProviders queries chain state and returns active storage providers
-	ListProviders(ctx context.Context) (<-chan StorageProviderInfo, error)
-
-	// ListDeals lists on-chain deals associated with this storage client
-	ListDeals(ctx context.Context, addr address.Address) ([]StorageDeal, error)
-
-	// ListLocalDeals lists deals initiated by this storage client
-	ListLocalDeals(ctx context.Context) ([]ClientDeal, error)
-
-	// GetLocalDeal lists deals that are in progress or rejected
-	GetLocalDeal(ctx context.Context, cid cid.Cid) (ClientDeal, error)
-
-	// GetAsk returns the current ask for a storage provider
-	GetAsk(ctx context.Context, info StorageProviderInfo) (*SignedStorageAsk, error)
-
-	//// FindStorageOffers lists providers and queries them to find offers that satisfy some criteria based on price, duration, etc.
-	//FindStorageOffers(criteria AskCriteria, limit uint) []*StorageOffer
-
-	// ProposeStorageDeal initiates deal negotiation with a Storage Provider
-	ProposeStorageDeal(ctx context.Context, addr address.Address, info *StorageProviderInfo, data *DataRef, startEpoch abi.ChainEpoch, endEpoch abi.ChainEpoch, price abi.TokenAmount, collateral abi.TokenAmount, rt abi.RegisteredSealProof, redundancy int64) (*ProposeStorageDealResult, error)
-
-	// GetPaymentEscrow returns the current funds available for deal payment
-	GetPaymentEscrow(ctx context.Context, addr address.Address) (Balance, error)
-
-	// AddStorageCollateral adds storage collateral
-	AddPaymentEscrow(ctx context.Context, addr address.Address, amount abi.TokenAmount) error
-
-	SubscribeToEvents(subscriber ClientSubscriber) shared.Unsubscribe
-=======
 // ProviderDealState represents a Provider's current state of a deal
 type ProviderDealState struct {
 	State         StorageDealStatus
@@ -473,5 +195,4 @@
 	PublishCid    *cid.Cid
 	DealID        abi.DealID
 	FastRetrieval bool
->>>>>>> 1787146b
 }